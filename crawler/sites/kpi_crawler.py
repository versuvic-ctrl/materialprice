

import os
import asyncio
import json
import sys
import re
import psutil
from datetime import datetime
from dotenv import load_dotenv
import pandas as pd
from playwright.async_api import async_playwright

# 절대 import를 위한 경로 설정
current_dir = os.path.dirname(os.path.abspath(__file__))
sys.path.insert(0, current_dir)

from data_processor import create_data_processor, log
from supabase import create_client, Client

# --- 1. 초기 설정 및 환경변수 로드 ---
load_dotenv("../../.env.local")

# Supabase 클라이언트 초기화
SUPABASE_URL = os.environ.get("NEXT_PUBLIC_SUPABASE_URL")
SUPABASE_KEY = os.environ.get("NEXT_PUBLIC_SUPABASE_ANON_KEY")
supabase: Client = create_client(SUPABASE_URL, SUPABASE_KEY)


# --- 2. 웹 크롤러 클래스 ---


def check_running_crawler():
    """이미 실행 중인 크롤러가 있는지 확인"""
    current_pid = os.getpid()
    current_script = os.path.basename(__file__)
    
    running_crawlers = []
    for proc in psutil.process_iter(['pid', 'name', 'cmdline']):
        try:
            if proc.info['pid'] == current_pid:
                continue
                
            cmdline = proc.info['cmdline']
            if cmdline and any(current_script in cmd for cmd in cmdline):
                running_crawlers.append({
                    'pid': proc.info['pid'],
                    'cmdline': ' '.join(cmdline)
                })
        except (psutil.NoSuchProcess, psutil.AccessDenied):
            continue
    
    return running_crawlers


<<<<<<< HEAD
# --- 3. KPI 크롤링 대상 자재 목록 ---
# <<< 포함할 중분류 및 소분류 설정 >>>
#
#   - 중분류 전체를 포함하려면: "중분류명": "__ALL__"
#   - 특정 소분류만 포함하려면: "중분류명": ["포함할 소분류명1", "포함할 소분류명2"]
#   - 지정되지 않은 중분류/소분류는 자동으로 제외됩니다
#
INCLUSION_LIST = {

    "공통자재": {  # --- 아래 목록을 직접 보시고 필요 없는 줄을 삭제하여 사용하세요 ---
        "봉강": {
            "이형철근(이형봉강)(1)": "ton",
            "이형철근(이형봉강)(2)": "ton",
            "특수철근": "ton",
            "원형철근(원형봉강)": "ton",
            "스파이럴철근": "m",
            "나선철선": "kg",
            "PC강봉": "kg"
            },
        "형강": {
            "ㄱ형강": "ton",
            "ㄷ형강": "ton",
            "I형강": "ton",
            # "레일": "ton",
            "철골브레이스": "Set",
            # "TSC BEAM": "ton",
            # "OCFT COLUMN": "ton",
            "C형강": "kg",
            "HyFo BEAM": "ton",
            # "ACT COLUMN": "ton",
            # "ACT PILE": "ton",
            "H형강": "ton",
            "용접경량H형강": "ton"
        },
        "강판": {
            "열연강판-1": "ton",
            "열연강판-2": "ton",
            "후판-1": "ton",
            "후판-2": "ton",
            "냉연강판-1": "ton",
            "냉연강판-2": "ton",
            "아연도강판-1": "ton",
            "아연도강판-2": "매",
            # "프린트강판": "ton",
            # "착색아연도강판(칼라강판)(1)-1": "ton",
            # "착색아연도강판(칼라강판)(1)-2": "m",
            # "착색아연도강판(칼라강판)(2)": "ton",
        },
        "강관": {
            "구조용강관": "m",
            "구조용각관": "m"
        },
        "특수강": {
            "구조용스테인리스관(1)": "m",
            "구조용스테인리스관(2)": "m",
            # "구조용스테인리스관(3)": "m",
            "스테인리스강판(1)": "ton",
            "스테인리스강판(2)": "ton",
            "스테인리스강판(3)-1": "ton",
            "스테인리스강판(3)-2": "ton",
            # "스테인리스강판(4)-1": "ton",
            # "스테인리스강판(4)-2": "ton",
            # "스테인리스채널-H형강": "kg",
            # "스테인리스앵글": "kg",
            "스테인리스환봉": "kg",
            # "스테인리스와이어로프": "m",
            # "주철품ㆍ주강품": "kg",
            "특수강": "kg"
        },
        # "볼트ㆍ너트": {
            # "너트": "개",
            # "접시머리렌지볼트": "개",
            # "보통6각볼트": "개",
            # "스테인리스6각볼트-1": "개",
            # "스테인리스6각볼트-2": "개",
            # "콜라6각볼트(Gr 10.9)-1": "개",
            # "콜라6각볼트(Gr 10.9)-2": "개",
            # "콜라너트": "개",
            # "아이볼트": "개",
            # "아이너트": "개",
            # "전산볼트": "개",
            # "스터드볼트(B7)-1": "개",
            # "스터드볼트(B7)-2": "개",
            # "U볼트": "개",
            # "절연U볼트": "개",
            # "앵커볼트(1)": "공",
            # "앵커볼트(2)": "개",
            # "앵커볼트(3)": "개",
            # "앵커볼트(4)": "개",
            # "풀림방지너트": "개"
        # },
        "비철금속": {
            "동제품(1)": "kg",
            "동제품(2)": "kg",
            "알루미늄제품(1)": "kg",
            "알루미늄제품(2)": "kg",
            "비철지금(非鐵地金)": "kg",
            "연(납)제품(鉛製品)": "매"
        },
        "시멘트ㆍ콘크리트": {
            "레미콘-1": "㎥",
            "레미콘-2": "㎥",
            "시멘트-1": {
                "default": "톤",
                "specifications": {
                    "보통포틀랜드시멘트 - 40㎏ 入": "포",
                    "보통포틀랜드시멘트 - Bulk": "톤",
                    "고로슬래그시멘트 - Bulk": "톤",
                    "백색포틀랜드시멘트 - 40㎏ 入": "포"
                }
            },
            "시멘트-2": "포",
            # "시멘트-3": "포",
            # "시멘트-4": "포",
            # "방수·방청시멘트": "kg",
            # "특수레미콘": "㎥",
            "모르터-1": "㎥",
            "모르터-2": "㎥",
            # "특수시멘트ㆍ타일시멘트(1)": "포",
        },
        # "가설자재": {
            # "PDF (더블 프레임) 패널": "㎡",
            # "레벨봉": "개",
            # "유로폼": "개",
            # "복공판": "개",
            # "강관비계": "개",
            # "강관써포트": "본",
            # "조립식틀비계(이동식틀비계)": "개",
        # },
    },

    "토목자재": {
        # "지수판": {
            # "강재토류판": "㎡"
            # "지수판": "m"
        # },
        # "배수판": {
            # "차수판(1)": "m",
            # "차수판(2)": "m",
            # "배수판": "㎡"
        # },
        "파일류": {
            # "스크류파일": "개",
            "고강도콘크리트파일(PHC-A종)(1)": "본",
            "고강도콘크리트파일(PHC-B, C종)(2)": "본",
            # "PHC 두부보강자재 ": "개",
            # "에코스파이럴": "개",
            # "PHC파일 두부보강캡(하부판 스틸제품)": "개",
            # "PHC파일 두부보강캡(하부판 P.E제품)": "개",
            "강관파일(1)": "m",
            "강관파일(2)": "m",
            # "복합말뚝(SCP)": "본",
            # "복합말뚝(HCP)": "본",
        },
        "경계블록": {
            # "인조화강석경계블록": "개",
            "콘크리트경계블록(1)": "개",
            "콘크리트경계블록(2)": "개",
        },
        "맨홀": {
            "맨홀(1)": "개",
            "맨홀(2)": "개",
            #"맨홀(3)": "개",
        },
        "그레이팅": {
            "스틸그레이팅(1)": "조",
            "스틸그레이팅(2)": "조",
        },
    },
    "건축자재": {
        "벽돌": {
            "콘크리트벽돌(시멘트벽돌)(1)": "개",
            "콘크리트벽돌(시멘트벽돌)(2)": "개",
            "내화벽돌": "매"
        },
        # "경량콘크리트판": {
            # "조립식내ㆍ외벽패널": "㎡",
            # "압출성형시멘트판": "㎡"
        # },
        "미장재": {
            # "불연성 무기질계 접착제": "20㎏",
            # "무기질계 내외장 마감재": "㎡",
            "외벽단열마감재(1)": "㎡",
            "외벽단열마감재(2)": "㎡",
            "퍼라이트": "ℓ",
            # "내화피복재": "㎡"
        },
        # "지붕재": {
            # "캐노피지붕재(차양)": "㎡",
            # "세라믹사이딩(외벽재+지붕재)": "㎡",
            # "복합강판": "㎡",
            # "징크": "㎡"
        # },
        # "접착제": {
            # "접착제(1)": "㎏",
            # "접착제(2)": "㎏"
        # },
        "도료": {
            # "방화ㆍ방염ㆍ내열페인트(1)": "18ℓ",
            # "방화ㆍ방염ㆍ내열페인트(2)": "18ℓ",
            # "방청페인트(1)": "",
            # "방청페인트(2)": "",
            # "방청페인트(3)": "",
            "세라믹코팅제(1)": "ℓ",
            "세라믹코팅제(2)": "ℓ",
            "단열페인트": "ℓ",
            "에폭시도료(1)": "통",
            "에폭시도료(2)": "kg"
        },
        "내ㆍ외장패널": {
            # "준불연 성능 벽마감재(상업용·주거용·사무용공간)": "㎡",
            "알루미늄패널(1)": "㎡",
            "알루미늄패널(2)": "㎡",
            # "외벽·외장아연도금강판(금속제패널)": "㎡",
            # "준불연실내마감패널": "㎡",
            "세라믹패널": "㎡",
            "아연도강판패널": "㎡",
            "외장패널(금속제패널)": "㎡",
            # "외장패널(석제, 타일 단열패널)": "㎡",
        },
        "보온ㆍ단열재": {
            "미네랄울보온판": "㎡",
            "진공단열재(미라클히트)": "㎡",
            "진공단열재(파워백)": "㎡",
            "글라스울단열보온재(1)": "㎡",
            "글라스울단열보온재(2)": "㎡",
            # "발포폴리스티렌판(1)": "",
            # "발포폴리스티렌판(압출)(2)-1": "",
            # "발포폴리스티렌판(압출)(2)-2": "",
            # "발포폴리스티렌판(스티로폴)(3)": "",
            # "발포폴리스티렌판(스티로폴)(4)": "",
            # "준불연 경질 폴리우레탄 폼 단열재": "㎡",
            #"가교발포폴리에틸렌 보온판 (카이론)": "㎡",
            "폴리에스터섬유단열재": "㎡",
            # "심재 준불연 발포폴리스티렌 단열재(EPS)": "㎡",
            "경질폴리우레탄폼단열재(1)-1": "㎡",
            "경질폴리우레탄폼단열재(1)-2": "㎡",
        },
        # "조립식건물재": [
            # "경량철골천장부재(1)",
            # "경량철골천장부재(2)",
            # "샌드위치패널(1)",
            # "샌드위치패널(2)",
            # "샌드위치패널(3)",
            # "칸막이(1)",
            # "칸막이(2)",
            # "칸막이(3)",
        #],
    },

    "급배수": {
        "배관재(Ⅰ)": {
            "일반배관용탄소강관(1)": "m",
            "일반배관용탄소강관(2)": "m",
            "압력배관용탄소강관(ASTM A53)(1)": "m",
            "압력배관용탄소강관(SPPS 38)(2)": "m",
            # "연료가스배관용탄소강관": "",
            # "송유관": "",
            # "강관제관이음쇠(나사식)": "",
            # "강관제관이음쇠(용접식/흑관)-1": "",
            # "강관제관이음쇠(용접식/흑관)-2": "",
            # "강관제관이음쇠(용접식/백관)": "",
            # "강관제관이음쇠(용접식/레듀샤/흑관)-1": "",
            # "강관제관이음쇠(용접식/레듀샤/백관)-2": "",
            # "단조플랜지": "",
            #"단열이중보온관": "",
            "폴리에틸렌피복강관-1": "m",
            "폴리에틸렌피복강관-2": "m",
            # "폴리에틸렌피복강관이형관-1": "개",
            # "폴리에틸렌피복강관이형관-2": "개",
            #"폴리에틸렌피복강관이형관-3": "개",
            "배관용스테인리스강관(일반용)-1": "m",
=======
# --- 3. KPI 크롤링 대상 자재 목록 (JSON 파일에서 로드) ---
# JSON 파일 구조: 대분류 > 중분류 > 소분류 > specifications_with_units
# 예시:
# {
#   "categories": {
#     "공통자재": {
#       "봉강": {
#         "이형철근(이형봉강)(1)": {
#           "specifications_with_units": [
#             {
#               "specification": "D10㎜, 0.560",
#               "product_name": "고장력철근(하이바)(SD 400)",
#               "full_specification": "고장력철근(하이바)(SD 400) -  D10㎜, 0.560",
#               "unit": "M/T",
#               "matching_confidence": 1.3
#             }
#           ]
#         }
#       }
#     }
#   }
# }

INCLUSION_LIST = {}
INCLUSION_SPECS = {}  # full_specification -> unit 매핑용

try:
    # kpi_inclusion_list_progress.json 파일 로드
    inclusion_list_path = os.path.join(os.path.dirname(__file__), "../kpi_inclusion_list_progress.json")
    if os.path.exists(inclusion_list_path):
        with open(inclusion_list_path, 'r', encoding='utf-8') as f:
            loaded_data = json.load(f)
            categories = loaded_data.get("categories", {})
            
            # INCLUSION_LIST 구성 (카테고리 구조)
            INCLUSION_LIST = categories
            
            # INCLUSION_SPECS 구성 (full_specification -> unit 매핑)
            for major_cat, middle_cats in categories.items():
                for middle_cat, sub_cats in middle_cats.items():
                    for sub_cat, sub_data in sub_cats.items():
                        if isinstance(sub_data, dict) and 'specifications_with_units' in sub_data:
                            specs_with_units = sub_data['specifications_with_units']
                            for spec_item in specs_with_units:
                                if isinstance(spec_item, dict):
                                    full_spec = spec_item.get('full_specification')
                                    unit = spec_item.get('unit')
                                    if full_spec and unit:
                                        INCLUSION_SPECS[full_spec] = unit
        
        log(f"KPI 포함 목록을 {inclusion_list_path}에서 성공적으로 로드했습니다.")
        log(f"로드된 specification 수: {len(INCLUSION_SPECS)}개")
    else:
        # 기존 간단한 JSON 파일 시도
        inclusion_list_path = os.path.join(os.path.dirname(__file__), "../../kpi_inclusion_list_simple.json")
        if os.path.exists(inclusion_list_path):
            with open(inclusion_list_path, 'r', encoding='utf-8') as f:
                loaded_data = json.load(f)
                INCLUSION_LIST = loaded_data.get("categories", {})
            log(f"KPI 포함 목록을 {inclusion_list_path}에서 성공적으로 로드했습니다.")
        else:
            log(f"경고: JSON 포함 목록 파일을 찾을 수 없습니다.", "WARNING")
except Exception as e:
    log(f"KPI 포함 목록 로드 중 오류 발생: {e}", "ERROR")

# 주석 처리된 카테고리 제외 로직 (JSON 파일에서는 주석이 없으므로, 이 로직은 필요 없을 수 있습니다.
# 하지만 만약을 위해, JSON 파일에 'enabled' 또는 유사한 플래그를 추가하여 제어할 수 있습니다.)
# 현재는 JSON 파일에 주석이 없다고 가정하고, 모든 로드된 카테고리를 포함합니다.
# 만약 JSON 파일에 'enabled: false'와 같은 필드를 추가한다면, 아래와 같이 필터링 로직을 추가할 수 있습니다.
# filtered_inclusion_list = {}
# for major_cat, middle_cats in INCLUSION_LIST.items():
#     filtered_middle_cats = {}
#     for middle_cat, sub_cats in middle_cats.items():
#         filtered_sub_cats = {}
#         for sub_cat, specs_units in sub_cats.items():
#             if isinstance(specs_units, dict) and specs_units.get("enabled", True):
#                 filtered_sub_cats[sub_cat] = {k: v for k, v in specs_units.items() if k != "enabled"}
#             elif not isinstance(specs_units, dict): # 기존 방식 유지 (단위만 있는 경우)
#                 filtered_sub_cats[sub_cat] = specs_units
#         if filtered_sub_cats:
#             filtered_middle_cats[middle_cat] = filtered_sub_cats
#     if filtered_middle_cats:
#         filtered_inclusion_list[major_cat] = filtered_middle_cats
# INCLUSION_LIST = filtered_inclusion_list

# JSON 파일에서 로드된 INCLUSION_LIST를 사용합니다.

# --- 4. Playwright 웹 크롤러 클래스 ---

>>>>>>> d3ccb766
            "배관용스테인리스강관(일반용)-2": "m",
            "배관용스테인리스강관(공업용)": "m",
            "스테인리스Seamless강관-1": "m",
            "스테인리스Seamless강관-2": "m",
            "스테인리스주름관": "m",
            "스테인리스플랜지": "개",
            "스테인리스관이음쇠(용접식)(1)": "개",
            "스테인리스관이음쇠(용접식)(2)": "개",
            # "동파이프": "m",
            # "동관이음쇠": "개",
            # "복합파이프·이음관": "m",
            "FRP DUCT 성형관 및 이음관": "m"  # FRP DUCT(원형) - 호칭경: 2″, 내경: 50㎜
        },
        "배관재(Ⅱ)": {
            "폴리부틸렌파이프(PB)": "m",
            "경질염화비닐관(PVC파이프)": "본",  # 경질염화비닐관
            # "PVC이음관(수도용)": "개",
            # "PVC, CPVC 파이프 및 이음관(1)": "개",
            # "PVC, CPVC 파이프 및 이음관(2)": "개",
            "일반용폴리에틸렌파이프": "m",    # 일반용PE하수관-무공관 - 규격100㎜, 외경114㎜, 두께5.5㎜, 중량1.79㎏/m
            # "수도용폴리에틸렌파이프(1)-1": "m",
            # "수도용폴리에틸렌파이프(1)-2": "m",
            # "수도용폴리에틸렌파이프(2)": "m",
            # "폴리에틸렌파이프ㆍ이음관(1)-1": "m",
            # "폴리에틸렌파이프ㆍ이음관(1)-2": "m",
            # "폴리에틸렌파이프ㆍ이음관(2)": "m",
            # "폴리에틸렌파이프ㆍ이음관(3)-1": "m",
            # "폴리에틸렌파이프ㆍ이음관(3)-2": "m",
            "UHP PVDF SDR21/PN16 배관재(1)": "m", #UHP PVDF PIPE SDR21 - 110㎜
            "UHP PVDF SDR21/PN16 배관재(2)": "m",
            "HDPE DC 고압관 및 이음관-1": "m",  ##HDPE DC 고압관 및 이음관 - 100㎜
            "HDPE DC 고압관 및 이음관-2": "m",
            "ECTFE SDR21 배관재": "m",  ##ECTFE PIPE SDR21(1본=5m) - 110㎜
            # "익스팬션조인트": "개",
        },
        "밸브": {
            # "PVC밸브-1": "개",
            # "PVC밸브-2": "개",
            # "주강제밸브": "개",
            # "주철제밸브": "개",
            # "청동제밸브": "개",
            # "볼밸브(1)": "개",
            # "볼밸브(2)": "개",
            # "스테인리스단조밸브(F304)(일반용)": "개",
            # "스테인리스단조밸브(F316)(가스용)": "개",
            # "단조밸브(A105)(일반용)": "개",
            # "컨트롤밸브": "개",
            "스테인리스볼밸브-1": "개",
            "스테인리스볼밸브-2": "개",
            "스테인리스밸브": "개",
            # "주강제밸브(CAST CARBON STEEL VALVE)": "개",
            # "체크밸브(판)": "개",
            "버터플라이밸브(1)": "개",
            "버터플라이밸브(2)": "개",
            # "버터플라이밸브(3)": "개",
            # "버터플라이밸브(4)": "개",
            # "스팀트랩": "개",
            # "온도조절밸브": "개",
            # "안전밸브(1)": "개",
            # "안전밸브(2)": "개",
            # "감압밸브": "개",
            # "세퍼레이터": "개",
            # "스트레이너(1)": "개",
            # "스트레이너(2)": "개",
            # "자동밸브": "개",
        },
        "펌프류": {
            "축류펌프": "대",
            "사류펌프": "대",
            # "입축 사류 · 축류 펌프": "대",
            # "양흡입(보류트)펌프-1": "대",
            # "양흡입(보류트)펌프-2": "대",
            # "다단와권(보류트)펌프(1)": "대",
            # "다단와권(보류트)펌프(2)": "대",
            # "다단와권(횡형편흡입)펌프": "대",
            "단단와권(보류트)펌프(1)": "대",
            "단단와권(보류트)펌프(2)": "대",
            # "다단와권(터빈)펌프": "대",
            "정량펌프-1": "대",
            "정량펌프-2": "대",
            "내산펌프": "대",
            # "부스타(가압)펌프(1)-1": "대",
            # "부스타(가압)펌프(1)-2": "대",
            # "부스타(가압)펌프(2)-1": "대",
            # "부스타(가압)펌프(2)-2": "대",
            "수중모터펌프(1)": "대",
            "수중모터펌프(2)": "대",
            # "인라인펌프(1)": "대",
            # "인라인펌프(2)": "대",
            # "입형다단펌프(1)": "대",
            # "입형다단펌프(2)": "대",
            # "자동펌프(1)": "대",
            # "자동펌프(2)": "대",
            # "튜브ㆍ호스펌프": "대",
            # "진공펌프": "대"
        },
        "조ㆍ탱크류": {
            "스테인리스물탱크(1)-1": "대",
            "스테인리스물탱크(1)-2": "대",
            "FRP약품탱크": "대",
            "FRP물탱크-1": "대",
            "FRP물탱크-2": "대",
            "PE케미칼탱크": "대",
            "PE물탱크": "대",
            "FRP정화조(1)": "대",
            "FRP정화조(2)": "대",
        },
        "파이프커버": {
            # "가교발포폴리에틸렌보온재(카이론)-1": "m",
            # "가교발포폴리에틸렌보온재(카이론)-2": "m",
            # "유리섬유보온재": "m",
            "아마젤에어로젤단열재": "m",
            "미네랄울보온재": "m",
            # "고무발포보온재(카이플렉스)-1": "m",
            # "고무발포보온재(카이플렉스)-2": "m",
            # "AES울 불연성단열재": "m",
            # "HITLIN PIPE COVER HG비발수 TYPE 보온재-1": "m",
            # "HITLIN PIPE COVER HG비발수 TYPE 보온재-2": "m",
            "HITLIN PIPE COVER HG발수 TYPE 보온재-1": "m",
            "HITLIN PIPE COVER HG발수 TYPE 보온재-2": "m",
            # "HITLIN PIPE COVER  HGA비발수 TYPE 보온재-1": "m",
            # "HITLIN PIPE COVER  HGA비발수 TYPE 보온재-2": "m",
            # "락킹식보온외장커버(파이프보온)": "개",
            # "락킹식보온외장커버(엘보보온)": "개",
            # "락킹식보온외장커버(밸브보온)": "개",
            # "후크식 보온외장조립카바(파이프보온)": "개",
            # "후크식 보온외장조립카바(엘보보온)": "개",
            # "후크식 보온외장조립카바(밸브보온)": "개"
        }
    },

    "전기자재": {
        "절연전선": {
            "내열비닐절연전선(HIV)": "m",
            "난연PVC절연접지용전선(F-GV)": "m",
            # "저독난연가교폴리올레핀절연전선(HFIX)": "m",
            # "난연성폴리프렉스구출선(MLFC)": "m",
            # "옥외용비닐절연전선(OW)": "m",
            # "인입용비닐절연전선(DV)": "m",
            # "고무절연캡타이어케이블(PNCT)(1)": "m",
            # "고무절연캡타이어케이블(PNCT)(2)": "m",
            # "비닐절연비닐캡타이어케이블(VCT)(1)": "m",
            # "비닐절연비닐캡타이어케이블(VCT)(2)": "m",
            # "전기기기용비닐절연전선(KIV)": "m",
            # "기구용비닐코드": "m",
            # "고무코드(CTF)": "m",
            # "클로로프렌피복인출선(CR배선)": "m",
            # "용접용케이블(WCT)": "m"
        },
        "전력케이블": {
            "절연난연PVC시스케이블(FW-CV, TFR-CV)": "m",
            # "합금 케이블(하이랙스, HiRaCS)": "m",
            # "절연저독성난연폴리올레핀시스케이블(HFCO)": "m",
            # "수밀형저독성난연동심중성선케이블(FR-CN/CO-W)": "m",
            # "수밀형동심중성선케이블(CN/CV-W)": "m"
        },
        "제어용케이블": {
            # "절연저독성난연폴리올레핀시스제어용케이블(HFCCO)": "m",
            # "절연저독성난연폴리올레핀시스차폐제어용케이블(HFCCO-SㆍSB)": "m",
            # "절연저독성난연폴리올레핀시스알루미늄마일라테이프제어용케이블(HFCCO-AMSㆍI/C AMS)": "m",
            "절연난연시스제어케이블(FW-CVV)": "m",
            "절연난연시스제어차폐케이블(FW-CVV-SㆍSB)": "m",
            "절연난연시스알루미늄마일라테이프차폐제어케이블(FW-CVV-AMSㆍI/C AMS)": "m"
        },
        # "소방용케이블": [
            # "난연PVC시스트레이용내화케이블(TFR-8)",
            # "저독성난연폴리올레핀시스트레이용난연내화케이블(NFR-8)",
            # "난연PVC시스화재경보용내열케이블(TFR-3)",
            # "저독성난연폴리올레핀시스화재경보용내열케이블(NFR-3)",
            # "전선관일체형내화전선"
        # ],
        "통신용케이블": {
            # "비닐절연비닐시스전화용국내케이블": "m",
            # "폴리에틸렌절연비닐시스내쌍케이블(CPEV)": "m",
            # "PCM(DS1)케이블": "m",
            "광케이블": "m",
            # "고주파폴리에틸렌절연동축케이블(ECX)": "m",
            # "인터폰선ㆍ전화선ㆍ점퍼선(TIVㆍTOVㆍTJV)": "m",
            # "위성방송수신용케이블(HFBT)": "m",
            # "신호용케이블": "m",
            "LAN(UTP)케이블(1)": "m",
            "LAN(UTP)케이블(2)": "m"
        },
        # "기타특수케이블": [
            # "가요성알루미늄피케이블",
            # "전선·케이블",
            # "수중케이블(CVF)",
            # "알루미늄도체케이블(ACSR)",
            # "엘리베이터케이블",
            # "테프론전선",
            # "전기용나동선",
            # "에나멜동선ㆍ동부스바",
            # "누수/누유감지시스템",
            # "히팅케이블(1)",
            # "히팅케이블(2)",
            # "히팅케이블(3)",
        # ],
        # "전선원부자재": [
            # "부스덕트 및 부품(1)",
            # "부스덕트 및 부품(2)",
            # "부스덕트 및 부품(3)",
            # "부스덕트 및 부품(4)",
            # "슬리브-1",
            # "슬리브-2",
            # "케이블접속재 및 접속자재",
            # "압착단자, 동관단자, EYECAP",
            # "단자대",
            # "BIMETAL LUG"
        # ],
        "전선관": {
            "광케이블통신관": "m",
            # "나사없는전선관": "m",
            # "나사없는전선관 및 부속품(1)": "개",
            # "나사없는전선관 및 부속품(2)": "개",
            # "나사없는전선관용 원터치이음쇠(EZ커넥터)": "개",
            # "강제전선관": "m",
            # "FC통신관": "m",
            # "강제전선관부품-1": "개",
            # "강제전선관부품-2": "개",
            # "노출배관용부품(전선관용)": "개",
            "경질비닐(PVC)전선관": "m",
            # "경질비닐(PVC)전선관부품": "개",
            # "합성수지제가요전선관": "m",
            # "합성수지제가요전선관부품": "개",
            "파상형경질(ELP)전선관": "m",
            "폴리에틸렌(PE)전선관": "m",
            "후렉시블전선관": "m",
            # "후렉시블전선관부품(1)": "개",
            # "후렉시블전선관부품(2)": "개",
            # "몰드": "개",
            # "전선덕트": "m"
        },
        # "전선관로재": {
            # "레이스웨이": "m",
            # "케이블타이": "개",
            # "케이블연소방지제 방화커버": "개",
            # "트레이관통부 FireZero Tray 방화커버": "개",
            # "금속제박스 및 커버(전선관용)": "개",
            # "풀박스": "개",
            # "플라스틱콘트롤BOX(1)": "개",
            # "플라스틱콘트롤BOX(2)": "개",
            # "플라스틱콘트롤BOX(3)": "개",
            # "케이블트레이(KSC8464) 및 부속품(1)": "m",
            # "케이블트레이(KSC8464) 및 부속품(2)-1": "m",
            # "케이블트레이(KSC8464) 및 부속품(2)-2": "m",
            # "CABLE TRAY (사다리형, LADDER TRAY)": "m",
            # "내진서포트행거·내진연결조인트": "개",
            # "광덕트": "m",
            # "래더트레이": "m",
            # "하이박스": "개"
        # },
<<<<<<< HEAD
        # "전력기기": {
=======
        "전력기기": {
>>>>>>> d3ccb766
            # "전기차충전소 안전시설물": "대",
            # "저손실하이브리드변압기": "대",
            "정류기충전기": "대",
            "변압기(1)": "대",
            "변압기(2)": "대",
            # "변압기(3)": "대",
            # "변압기(4)": "대",
            # "무정전전원장치": "대",
            # "자동전압조정기": "대",
            # "회전위상변환기": "대",
            "소프트스타터": "대",
            # "전해용콘덴서(1)": "개",
            # "전해용콘덴서(2)": "개",
            # "기기용콘덴서": "개",
            # "인버터판넬/에너지절전기": "대",
            # "진상용콘덴서": "개",
            # "TWTX 전동기": "대",
            # "유도전동기": "대",
            # "인버터판넬": "대",
            # "마이크로서지필터": "개",
            # "조작트랜스포머": "대",
            "인버터(1)": "대",
            "인버터(2)": "대",
            # "인버터(3)": "대",
            # "인버터(4)": "대",
            # "에너지회생장치": "대",
            # "직류전동기제어컨버터": "대",
            # "직류전동기제어반": "대"
        # },
        # "배전기기": {
            # "변류기보호장치": "개",
            # "피뢰기(LA)": "개",
            # "아크차단기": "개",
            # "누전차단기(ELB)(1)-1": "개",
            # "누전차단기(ELB)(1)-2": "개",
            # "누전차단기(ELB)(2)": "개",
            # "배선용차단기(1)": "개",
            # "배선용차단기(2)": "개",
            # "배선용차단기(3)": "개",
            # "고압전동기 원격 절연저항 측정 시스템": "대",
            # "배선용차단기(MCCB)함": "개",
            # "기중차단기(DC)": "개",
            # "기중차단기(A.C.B)": "개",
            # "고압개폐기": "개",
            # "전자개폐기": "개",
            # "무정전절체스위치": "개",
            # "진공차단기(V.C.B)": "개",
            # "회로ㆍ가조정형차단기": "개",
            # "전자접촉기": "개",
            # "진공접촉기(VCS)": "개",
            # "열동형과부하계전기": "개",
            # "블록형전원분배기": "개"
        # },
        # "절연재료": {
            # "절연재료": "㎏"
        # },
        # "수ㆍ배전반": [
            # "분전반KIT",
            # "분전반 · 계량기함",
            # "IoT스마트컨버터",
            # "지능형분전반",
            # "소수력발전장치"
        # ],
        # "배전제어기기": [
            # "배전제어부품",
            # "계전기(릴레이)(1)",
            # "계전기(릴레이)(2)",
            # "계전기(릴레이)(3)",
            # "계전기(릴레이)(4)",
            # "산업용자동제어기기부품"
        # ],
        # "자동화기기": [
            # "원격통합관리시스템",
            # "원격감시시스템(1)",
            # "원격감시시스템(2)",
            # "원격감시시스템(3)",
            # "프로그래머블 로직 콘트롤러(1)",
            # "프로그래머블 로직 콘트롤러(2)",
            # "프로그래머블 로직 콘트롤러(3)",
            # "프로그래머블 로직 콘트롤러(4)",
            # "전력선통신기반통합제어시스템",
            # "원방감시제어시스템(1)",
            # "원방감시제어시스템(2)",
            # "누수·누액·누유감지시스템",
            # "스마트센서·아이솔레이터"
        # ],
        # "전등": [
            # "형광등",
            # "항공등화(비행장조명기구)(1)",
            # "항공등화(2)",
            # "LED전구",
            # "LED 형광등",
            # "LED 투광등",
            # "나트륨등",
            # "메탈하라이드등",
            # "재실감지센서-1",
            # "재실감지센서-2"
        # ],
    },

    "석유화학": {
        "유화제품": {
            "석유화학제품": "ton"
        },
        "화공약품": {
            "화공약품": "㎏",
            "시약": "㎏",
            "에어졸(1)": "개",
            "에어졸(2)": "개",
            # "활성탄소": "㎏"
        },
        "합성수지·고무제품": {
            "PVC호스(1)": "m",
            "PVC호스(2)": "m",
            # "불포화폴리에스터수지": "㎏",
            "방진ㆍ방음패드": "㎡",
            # "고무호스": "m",
            # "고압호스": "m",
            # "고무판(1)": "㎡",
            # "고무판(2)": "㎡",
            # "고무용약품": "㎏",
            "Flake Lining 재": "㎏",
            "PTFE(테프론)판": "㎡", ##PTFE(테프론)판(백색) - 5T 1,000×1,000
            "POM(아세탈)판": "㎡",
            "MC(나일론)판": "㎡",
            "ABS판": "㎡",
            "PET판": "㎡",
            "포맥스판": "㎡",
            "PVC평판": "㎡",
            "PPㆍPE평판": "㎡",
            "PVCㆍPPㆍPE봉": "m",
            "ABS봉": "m",
            "PTFE(테프론)봉": "m",
            # "에폭시봉": "m",
            # "아크릴봉": "m",
            # "아크릴거울": "㎡",
            # "아크릴평판": "㎡",
            # "압출아크릴판": "㎡",
            # "아크릴파이프": "m"
        },
        # "연료": [
            # "연탄",
            # "무연탄",
            # "연료유",
            # "연료가스",
            # "가스"
        # ],
        # "가스기기": [
            # "가스기기(1)",
            # "가스기기(2)",
            # "가스기기(3)",
            # "가스용기"
        # ],
        # "윤활유": {
            # "워셔액": "ℓ",
            # "절연유": "ℓ",
            # "부동액": "ℓ",
            # "그리스(1)": "㎏",
            # "그리스(2)": "㎏",
            # "자동차용윤활유": "ℓ",
            # "산업용윤활유": "ℓ"
        # }
    }
}

# --- 4. Playwright 웹 크롤러 클래스 ---
class KpiCrawler:
    def __init__(self, target_major: str = None, target_middle: str = None,
                 target_sub: str = None, crawl_mode: str = "all",
                 start_year: str = None, start_month: str = None, max_concurrent=3):
        """
        KPI 크롤러 초기화
        
        Args:
            target_major: 크롤링할 대분류명 (None이면 전체)
            target_middle: 크롤링할 중분류명 (None이면 전체)
            target_sub: 크롤링할 소분류명 (None이면 전체)
            crawl_mode: 크롤링 모드
                - "all": 전체 크롤링 (기본값)
                - "major_only": 지정된 대분류만 크롤링
                - "middle_only": 지정된 대분류의 특정 중분류만 크롤링
                - "sub_only": 지정된 대분류의 특정 중분류의 특정 소분류만 크롤링
            start_year: 시작 연도 (None이면 현재 연도)
            start_month: 시작 월 (None이면 현재 월)
            max_concurrent: 최대 동시 실행 수
        """
        self.base_url = "https://www.kpi.or.kr"
        self.max_concurrent = max_concurrent
        self.semaphore = asyncio.Semaphore(max_concurrent)
        self.supabase = supabase  # 전역 supabase 객체 참조
        
        # 새로 추가된 속성들
        self.target_major_category = target_major
        self.target_middle_category = target_middle
        self.target_sub_category = target_sub
        self.crawl_mode = crawl_mode
        self.start_year = start_year or str(datetime.now().year)
        self.start_month = start_month or str(datetime.now().month)
        
        self.processor = create_data_processor('kpi')
        
        # 배치 처리용 변수
        self.batch_data = []
        self.batch_size = 5  # 소분류 5개마다 처리
        self.processed_count = 0
        
        log(f"크롤러 초기화 - 크롤링 모드: {self.crawl_mode}")
        log(f"  타겟 대분류: {self.target_major_category}")
        log(f"  타겟 중분류: {self.target_middle_category}")
        log(f"  타겟 소분류: {self.target_sub_category}")
        log(f"  시작날짜: {self.start_year}-{self.start_month}")

    async def run(self):
        """크롤링 프로세스 실행"""
        browser = None
        try:
            async with async_playwright() as p:
                # GitHub Actions 환경에서 더 안정적인 브라우저 설정
                browser = await p.chromium.launch(
                    headless=True,
                    args=[
                        '--no-sandbox',
                        '--disable-setuid-sandbox',
                        '--disable-dev-shm-usage',
                        '--disable-gpu',
                        '--disable-web-security',
                        '--disable-features=VizDisplayCompositor',
                        '--window-size=1920,1080'
                    ]
                )
                self.context = await browser.new_context()
                self.page = await self.context.new_page()

                await self._login()
                await self._navigate_to_category()
                await self._crawl_categories()
                
                # 마지막 남은 배치 데이터 처리
                await self._process_final_batch()
                
                log(f"\n🟢 === 크롤링 완료: 총 {self.processed_count}개 소분류 처리됨 === 🟢\n")

                await browser.close()
                return self.processor
        except Exception as e:
            log(f"크롤링 중 오류 발생: {str(e)}", "ERROR")
            if browser:
                try:
                    await browser.close()
                except:
                    pass
            raise

    async def _login(self):
        """로그인 페이지로 이동하여 로그인 수행"""
        await self.page.goto(f"{self.base_url}/www/member/login.asp")

        username = os.environ.get("KPI_USERNAME")
        password = os.environ.get("KPI_PASSWORD")

        if not username or not password:
            raise ValueError(".env.local 파일에 KPI_USERNAME과 "
                             "KPI_PASSWORD를 설정해야 합니다.")

        # GitHub Actions 환경에서 더 안정적인 로그인 처리
        await self.page.wait_for_load_state('networkidle', timeout=45000)
        await asyncio.sleep(2)  # 추가 안정화 대기
        
        await self.page.locator("#user_id").fill(username)
        await asyncio.sleep(1)
        await self.page.locator("#user_pw").fill(password)
        await asyncio.sleep(1)
        await self.page.locator("#sendLogin").click()

        # 로그인 완료 대기시간 증가
        await self.page.wait_for_load_state('networkidle', timeout=45000)
        await asyncio.sleep(3)  # 로그인 후 추가 대기
        log("로그인 완료", "SUCCESS")

    async def _navigate_to_category(self):
        """카테고리 페이지로 이동 및 초기 설정 (재시도 로직 포함)"""
        log("종합물가정보 카테고리 페이지로 이동합니다.")
        
        max_retries = 3
        retry_count = 0
        
        while retry_count < max_retries:
            try:
                # 타임아웃을 60초로 증가
                await self.page.goto(
                    f"{self.base_url}/www/price/category.asp",
                    timeout=60000,  # 60초
                    wait_until="domcontentloaded"  # 더 빠른 로딩 완료 조건
                )
                
                # 페이지 로딩 완료 대기
                await self.page.wait_for_load_state('networkidle', timeout=60000)
                
                # 팝업 닫기 (우선 처리)
                await self._close_popups()

                # Right Quick 메뉴 숨기기
                try:
                    close_button = self.page.locator("#right_quick .q_cl")
                    if await close_button.is_visible():
                        await close_button.click()
                        log("Right Quick 메뉴를 숨겼습니다.")
                except Exception as e:
                    log(f"Right Quick 메뉴 숨기기 실패 "
                        f"(이미 숨겨져 있을 수 있음): {e}")
                
                log("카테고리 페이지 이동 완료", "SUCCESS")
                return  # 성공 시 함수 종료
                
            except Exception as e:
                retry_count += 1
                log(f"카테고리 페이지 이동 실패 (시도 {retry_count}/{max_retries}): {e}", "WARNING")
                
                if retry_count < max_retries:
                    wait_time = retry_count * 5  # 5초, 10초, 15초 대기
                    log(f"{wait_time}초 후 재시도합니다...", "INFO")
                    await asyncio.sleep(wait_time)
                else:
                    log("카테고리 페이지 이동 최대 재시도 횟수 초과", "ERROR")
                    raise e

    async def _close_popups(self):
        """페이지의 모든 팝업을 닫는 메서드"""
        try:
            # 1. 일반적인 팝업 닫기 버튼들 시도
            popup_close_selectors = [
                ".pop-btn-close",  # 일반적인 팝업 닫기 버튼
                ".btnClosepop",    # 특정 팝업 닫기 버튼
                "#popupNotice .pop-btn-close",  # 공지사항 팝업 닫기
                ".ui-popup .pop-btn-close",     # UI 팝업 닫기
                "button[class*='close']",       # close가 포함된 버튼
                "a[class*='close']"             # close가 포함된 링크
            ]
            
            for selector in popup_close_selectors:
                try:
                    popup_close = self.page.locator(selector)
                    if await popup_close.count() > 0:
                        # 모든 매칭되는 요소에 대해 닫기 시도
                        for i in range(await popup_close.count()):
                            element = popup_close.nth(i)
                            if await element.is_visible():
                                await element.click(timeout=3000)
                                log(f"팝업 닫기 성공: {selector}")
                                await self.page.wait_for_timeout(500)  # 팝업이 닫힐 시간 대기
                except Exception:
                    continue  # 다음 셀렉터 시도
            
            # 2. ESC 키로 팝업 닫기 시도
            await self.page.keyboard.press('Escape')
            await self.page.wait_for_timeout(500)
            
            log("팝업 닫기 처리 완료")
            
        except Exception as e:
            log(f"팝업 닫기 처리 중 오류: {e}")

    async def _crawl_categories(self):
        """대분류 -> 중분류 -> 소분류 순차적으로 크롤링"""
        major_selector = '#left_menu_kpi > ul.panel'
        major_categories = await self.page.locator(
            major_selector).first.locator('li.file-item > a').all()

        major_links = []
        for cat in major_categories:
            text = await cat.inner_text()
            href = await cat.get_attribute('href')
            major_links.append({'name': text, 'url': f"{self.base_url}{href}"})

        for major in major_links:
            # 크롤링 모드에 따른 대분류 필터링
            if self.target_major_category:
                # 타겟 대분류가 지정된 경우, 해당 대분류만 처리
                if major['name'] != self.target_major_category:
                    continue  # 타겟 대분류가 아니면 건너뛰기

            log(f"대분류 '{major['name']}' 크롤링 시작...")
            await self.page.goto(major['url'])
            
            # 페이지 로딩 대기 - 기본 대기 시간만 적용 (서버 환경 고려하여 10초)
            log("페이지 로딩을 위한 기본 대기 시간 적용 (10초)")
            await self.page.wait_for_timeout(10000)
            
            # 주석처리: 불필요한 선택자 시도 부분 (계속 실패하여 시간만 소모)
            # try:
            #     # 카테고리 목록 컨테이너 대기 (여러 선택자 시도)
            #     selectors_to_try = [
            #         ".part-list",  # 기존 선택자
            #         "ul li a[href*='CATE_CD=']",  # 카테고리 링크들
            #         "li a[href*='/www/price/category.asp']",  # 카테고리 페이지 링크들
            #         ".category-list",  # 가능한 카테고리 리스트 클래스
            #     ]
            #     
            #     page_loaded = False
            #     for selector in selectors_to_try:
            #         try:
            #             await self.page.wait_for_selector(selector, timeout=10000)
            #             log(f"페이지 로딩 완료 - 선택자: {selector}")
            #             page_loaded = True
            #             break
            #         except Exception as e:
            #             log(f"선택자 {selector} 대기 실패: {str(e)}")
            #             continue
            #     
            #     if not page_loaded:
            #         log("모든 선택자 시도 실패, 기본 대기 시간 적용")
            #         await self.page.wait_for_timeout(3000)
            #         
            # except Exception as e:
            #     log(f"페이지 로딩 대기 중 오류: {str(e)}")
            #     await self.page.wait_for_timeout(3000)

            # openSub() 버튼 클릭하여 모든 중분류와 소분류를 한번에 펼치기
            open_sub_selector = 'a[href="javascript:openSub();"]'
            open_sub_button = self.page.locator(open_sub_selector)
            if await open_sub_button.count() > 0:
                log("openSub() 버튼을 클릭하여 모든 분류를 펼칩니다.")
                await open_sub_button.click()
                # 분류가 펼쳐질 시간을 기다림 (2초 -> 5초로 증가)
                await self.page.wait_for_timeout(5000) # 더 넉넉한 대기 시간
                # 또는, 특정 중분류 목록이 실제로 visible 해질 때까지 기다리기 (더 견고한 방법)
                try:
                    await self.page.wait_for_selector('.part-ttl > a', state='visible', timeout=15000)
                    log("중분류 요소들이 화면에 완전히 로드되었습니다.")
                except Exception as e:
                    log(f"중분류 요소 가시성 대기 실패: {e}", "WARNING")
                    # 실패해도 일단 진행하도록 함. 다음 로직에서 다시 요소를 찾을 것이므로.

                # HTML 구조 확인을 위해 페이지 내용 출력
                html_content = await self.page.content()
                # HTML 구조 확인을 위해 페이지 내용 출력
                part_ttl_start = html_content.find('part-ttl')
                if 'part-ttl' in html_content:
                    sample_end = part_ttl_start + 1000
                    html_sample = html_content[part_ttl_start:sample_end]
                    log(f"페이지 HTML 샘플 (part-ttl 관련): {html_sample}")
                else:
                    log("페이지 HTML 샘플 (part-ttl 관련): "
                        "part-ttl 없음")
            else:
                # 대분류 '공통자재' 클릭하여 중분류 목록 펼치기
                # 이 부분도 위에 openSub() 처럼 대기 시간을 늘려주는 것이 좋습니다.
                category_link = 'a[href="category.asp?CATE_CD=101"]'
                await self.page.click(category_link)
                await self.page.wait_for_timeout(3000) # 1초 -> 3초로 증가
                log("중분류 및 소분류 목록을 펼쳤습니다.")

            # 소분류 목록이 나타날 때까지 대기
            # 이 wait_for_selector는 사실상 .part-ttl 아래의 중분류를 대기하는 것이므로,
            # .part-ttl이 visible 상태가 되는 것을 기다리는 것이 더 정확할 수 있습니다.
            await self.page.wait_for_selector(".part-list", timeout=15000) # 타임아웃 증가

            # 중분류 정보를 미리 수집
            middle_selector = '.part-ttl > a'
            middle_categories_elements = await self.page.locator(
                middle_selector).all()
            log(f"  발견된 중분류 개수: {len(middle_categories_elements)}")

            middle_categories_info = []
            for i, middle_element in enumerate(middle_categories_elements):
                try:
                    parent_li = await middle_element.locator('..').get_attribute('title')
                    middle_name = parent_li if parent_li else await middle_element.inner_text()
                    middle_href = await middle_element.get_attribute('href')
                    if middle_href and 'CATE_CD=' in middle_href:
                        middle_categories_info.append({
                            'name': middle_name,
                            'href': middle_href
                        })
                        log(f"  발견된 중분류: '{middle_name}' "
                            f"(CATE_CD: {middle_href})")
                except Exception as e:
                    log(f"  중분류 {i + 1} 정보 수집 중 오류: {str(e)}")
                    continue

            # 각 중분류를 순차적으로 방문하여 소분류 수집
            for middle_info in middle_categories_info:
                middle_name = middle_info['name']
                middle_href = middle_info['href']
                
                # 크롤링 모드에 따른 중분류 필터링
                if self.crawl_mode in ["middle_only", "sub_only"] and self.target_middle_category:
                    if middle_name != self.target_middle_category:
                        log(f"  [SKIP] 타겟 중분류가 아님: '{middle_name}' 건너뜁니다.")
                        continue
                elif self.crawl_mode == "major_only":
                    # major_only 모드에서는 모든 중분류 처리
                    pass
                
                # 기존 INCLUSION_LIST 로직 (하위 호환성 유지)
                inclusions_for_major = INCLUSION_LIST.get(major['name'], {})
                
                # 대분류에 설정이 없으면 모든 중분류 제외 (단, 새로운 모드에서는 무시)
                if not inclusions_for_major and self.crawl_mode == "all":
                    log(f"  [SKIP] 포함 목록 없음: 중분류 '{middle_name}' 건너뜁니다.")
                    continue
                
                # 대분류가 "__ALL__"로 설정된 경우 모든 중분류 포함
                if inclusions_for_major == "__ALL__":
                    log(f"  중분류 '{middle_name}' 포함 (대분류 전체 포함 설정)")
                else:
                    # 중분류가 포함 목록에 없으면 제외
                    if middle_name not in inclusions_for_major:
                        log(f"  [SKIP] 포함 목록에 없음: 중분류 '{middle_name}' 건너뜁니다.")
                        continue

                try:
                    # 중분류 페이지로 이동
                    middle_url = f"{self.base_url}/www/price/{middle_href}"
                    log(f"  중분류 '{middle_name}' "
                        f"페이지로 이동: {middle_url}")
                    await self.page.goto(middle_url)
                    await self.page.wait_for_load_state(
                        'networkidle')

                    # 소분류가 숨겨져 있을 수 있으므로 직접 찾기
                    await self.page.wait_for_timeout(2000)

                    # 소분류 크롤링 (detail.asp?CATE_CD= 링크만 사용)
                    sub_categories_info = []
                    
                    try:
                        detail_selector = 'a[href*="detail.asp?CATE_CD="]'
                        all_links = await self.page.locator(detail_selector).all()
                        for link in all_links:
                            try:
                                parent_li = await link.locator('..').get_attribute('title')
                                sub_name = parent_li if parent_li else await link.inner_text()
                                sub_href = await link.get_attribute('href')
                                if sub_href and sub_name.strip():
                                    sub_categories_info.append({
                                        'name': sub_name.strip(),
                                        'href': sub_href
                                    })
                                    log(f"    발견된 소분류: '{sub_name.strip()}'")
                            except Exception:
                                continue
                    except Exception as e:
                        log(f"  소분류 수집 실패: {str(e)}")

                    if not sub_categories_info:
                        log(f"    중분류 '{middle_name}'의 "
                            f"소분류를 찾을 수 없습니다.")
                        continue

                    sub_count = len(sub_categories_info)
                    log(f"    중분류 '{middle_name}' - "
                        f"발견된 소분류 개수: {sub_count}")

                    # 수집된 소분류 정보로 병렬 데이터 크롤링
                    await self._crawl_subcategories_parallel(
                        major['name'], middle_name, sub_categories_info)

                except Exception as e:
                    log(f"  중분류 '{middle_name}' 처리 중 오류: {str(e)}")
                    continue

    async def _crawl_subcategories_parallel(self, major_name,
                                            middle_name,
                                            sub_categories_info):
        """소분류들을 병렬로 크롤링"""
        
        # 크롤링 모드에 따른 소분류 필터링
        if self.crawl_mode == "sub_only" and self.target_sub_category:
            filtered_subs = []
            log(f"    [DEBUG] 타겟 소분류: '{self.target_sub_category}' (길이: {len(self.target_sub_category)})")
            log(f"    [DEBUG] 타겟 소분류 바이트: {self.target_sub_category.encode('utf-8')}")
            
            # 유니코드 정규화 import
            import unicodedata
            normalized_target = unicodedata.normalize('NFKC', self.target_sub_category)
            log(f"    [DEBUG] 타겟 소분류 정규화: '{normalized_target}'")
            
            for sub_info in sub_categories_info:
                web_name = sub_info['name']
                normalized_web = unicodedata.normalize('NFKC', web_name)
                
                log(f"    [DEBUG] 웹사이트 소분류: '{web_name}' -> 정규화: '{normalized_web}'")
                log(f"    [DEBUG] 정규화된 문자열 비교 결과: {normalized_web == normalized_target}")
                
                if normalized_web == normalized_target:
                    log(f"    [MATCH] 소분류 매칭 성공: '{web_name}'")
                    filtered_subs.append(sub_info)
                else:
                    log(f"    [SKIP] 타겟 소분류가 아님: '{web_name}' 건너뜁니다.")
                    sub_info['skip_reason'] = "타겟 소분류가 아님"
            sub_categories_info = filtered_subs
        elif self.crawl_mode in ["major_only", "middle_only"]:
            # major_only, middle_only 모드에서는 모든 소분류 처리
            pass
        elif self.crawl_mode == "all":
            # 기존 INCLUSION_LIST 로직 (하위 호환성 유지)
            inclusions_for_major = INCLUSION_LIST.get(major_name, {})
            
            # 대분류가 "__ALL__"로 설정된 경우 모든 중분류와 소분류 포함
            if inclusions_for_major == "__ALL__":
                log(f"    대분류 '{major_name}' 전체 포함 설정 - 중분류 '{middle_name}' 모든 소분류 포함")
            else:
                sub_inclusion_rule = inclusions_for_major.get(middle_name, {})
                
                # 중분류가 "__ALL__"이 아닌 경우, 특정 소분류만 포함
                if sub_inclusion_rule != "__ALL__":
                    if isinstance(sub_inclusion_rule, dict) and sub_inclusion_rule:
                        filtered_subs = []
                        for sub_info in sub_categories_info:
                            if sub_info['name'] in sub_inclusion_rule:
                                filtered_subs.append(sub_info)
                            else:
                                log(f"    [SKIP] 포함 목록에 없음: 소분류 '{sub_info['name']}' 건너뜁니다.")
                                sub_info['skip_reason'] = "포함 목록에 없음"
                        sub_categories_info = filtered_subs  # 필터링된 목록으로 교체
                    else:
                        # 빈 딕셔너리이거나 잘못된 형식인 경우 모든 소분류 제외
                        log(f"    [SKIP] 포함할 소분류 없음: 중분류 '{middle_name}' 모든 소분류 건너뜁니다.")
                        return

        if not sub_categories_info:
            log(f"    중분류 '{middle_name}': "
                f"처리할 소분류가 없습니다.")
            return

        sub_count = len(sub_categories_info)
        log(f"    중분류 '{middle_name}': {sub_count}개 "
            f"소분류를 병렬로 처리합니다.")

        # 병렬 작업 생성
        tasks = []
        for sub_info in sub_categories_info:
            task = self._crawl_single_subcategory(
                major_name, middle_name, sub_info)
            tasks.append(task)

        # 병렬 실행
        results = await asyncio.gather(*tasks, return_exceptions=True)

        # 결과 처리 및 배치 데이터 수집
        success_count = 0
        failed_count = 0
        
        for i, result in enumerate(results):
            if isinstance(result, Exception):
                sub_name = sub_categories_info[i]['name']
                log(f"    ❌ 소분류 '{sub_name}' 처리 실패: {str(result)}", "ERROR")
                failed_count += 1
            elif result is None:
                sub_name = sub_categories_info[i]['name']
                log(f"    ⚠️ 소분류 '{sub_name}' 처리 결과 없음", "WARNING")
                failed_count += 1
            else:
                success_count += 1
                # 성공한 소분류 데이터를 배치에 추가
                sub_info = sub_categories_info[i]
                self.batch_data.append({
                    'major': major_name,
                    'middle': middle_name,
                    'sub': sub_info['name'],
                    'result': result
                })

        log(f"    중분류 '{middle_name}' 완료: {success_count}/{sub_count}개 성공, {failed_count}개 실패")
        
        # 배치 크기에 도달하면 처리
        if len(self.batch_data) >= self.batch_size:
            await self._process_batch()

        total_count = len(sub_categories_info)
        log(f"    중분류 '{middle_name}' 완료: "
            f"{success_count}/{total_count}개 성공")
    
    async def _process_batch(self):
        """배치 데이터 처리 (pandas 가공 및 supabase 저장)"""
        if not self.batch_data:
            return
            
        batch_count = len(self.batch_data)
        log(f"\n=== 배치 처리 시작: {batch_count}개 소분류 ===\n")
        
        # 각 소분류별로 데이터 처리
        total_processed = 0
        total_saved = 0
        
        for batch_item in self.batch_data:
            try:
                # pandas 가공
                processed_data = await self.processor.process_data(
                    batch_item['major'], 
                    batch_item['middle'], 
                    batch_item['sub']
                )
                
                if processed_data:
                    processed_count = len(processed_data)
                    total_processed += processed_count
                    
                    # supabase 저장
                    saved_count = await self.processor.save_to_supabase(processed_data)
                    total_saved += saved_count
                    
                    if saved_count == 0:
                        log(f"  - {batch_item['sub']}: pandas 가공 {processed_count}개, "
                            f"supabase 저장 0개 (모두 중복 데이터)")
                    else:
                        log(f"  - {batch_item['sub']}: pandas 가공 {processed_count}개, "
                            f"supabase 저장 {saved_count}개")
                else:
                    # 처리할 데이터가 없는 이유를 명확히 구분
                    if batch_item.get('skip_reason') == 'not_found':
                        log(f"  - {batch_item['sub']}: 웹사이트에서 소분류명 미발견")
                    elif batch_item.get('skip_reason') == 'no_target':
                        log(f"  - {batch_item['sub']}: 타겟 소분류가 아님 (필터링됨)")
                    else:
                        log(f"  - {batch_item['sub']}: 처리할 데이터 없음 (원인 미상)")
                    
            except Exception as e:
                log(f"  - {batch_item['sub']} 처리 실패: {str(e)}")
        
        log(f"\n=== 배치 처리 완료: pandas 가공 {total_processed}개, "
            f"supabase 저장 {total_saved}개 ===\n")
        
        # 배치 데이터 초기화
        self.batch_data = []
        self.processed_count += batch_count
    
    async def _process_final_batch(self):
        """마지막 남은 배치 데이터 처리"""
        if self.batch_data:
            log(f"\n=== 최종 배치 처리: {len(self.batch_data)}개 소분류 ===\n")
            await self._process_batch()

    async def _crawl_single_subcategory(self, major_name,
                                        middle_name, sub_info):
        """단일 소분류 크롤링 (세마포어로 동시 실행 수 제한)"""
        async with self.semaphore:
            sub_name = sub_info['name']
            sub_href = sub_info['href']
            sub_url = f"{self.base_url}/www/price/{sub_href}"

            log(f"  - 중분류 '{middle_name}' > "
                f"소분류 '{sub_name}' 데이터 수집 시작")

            new_page = None
            max_retries = 3
            
            for attempt in range(max_retries):
                try:
                    # 새로운 페이지 컨텍스트 생성 (병렬 처리를 위해)
                    new_page = await self.context.new_page()
                    
                    # 페이지 로드 재시도 로직
                    await new_page.goto(sub_url, timeout=60000)
                    await new_page.wait_for_load_state('networkidle', timeout=45000)
                    
                    # "물가추이 보기" 탭 이동 및 규격명 추출
                    await new_page.click("text=물가추이 보기")
                    await new_page.wait_for_selector(".selt-list", timeout=5000)
                    spec_name = await new_page.locator(".selt-list option:first-child").inner_text()
                    
                    # "물가정보 보기" 탭 이동 및 단위 추출
                    await new_page.click("text=물가정보 보기")
                    await new_page.wait_for_selector("table", timeout=5000)
                    unit = await new_page.locator("table tr:first-child td:last-child").inner_text()
                    
                    # 가격 데이터 수집
                    result = await self._get_price_data_with_page(
                        new_page, major_name, middle_name, sub_name, sub_url)

                    # 추출된 규격명과 단위를 결과에 추가 (이미 _get_price_data_with_page에서 처리됨)

                    # 페이지 정리
                    await new_page.close()
                    new_page = None

                    # 수집된 데이터가 있으면 즉시 처리하고 저장
                    has_data = (result and hasattr(result, 'raw_data_list')
                                and result.raw_data_list)
                    if has_data:
                        log(f"  - 소분류 '{sub_name}' 데이터 처리 및 저장 시작")

                        # DataFrame으로 변환
                        df = result.to_dataframe()

                        if not df.empty:
                            # DataFrame을 딕셔너리 리스트로 변환하여 저장
                            processed_data = df.to_dict(orient='records')
                            # Supabase에 저장 (중복 체크 활성화)
                            saved_count = await result.save_to_supabase(processed_data, 'kpi_price_data', check_duplicates=True)
                            log(f"  ✅ '{sub_name}' 완료: "
                                f"{len(df)}개 데이터 → Supabase 저장 {saved_count}개 성공")
                        else:
                            log(f"  ⚠️ '{sub_name}' 완료: 저장할 데이터 없음")
                    else:
                        log(f"  ⚠️ '{sub_name}' 완료: 처리할 데이터 없음")

                    return result

                except Exception as e:
                    if new_page:
                        try:
                            await new_page.close()
                        except:
                            pass
                        new_page = None
                    
                    if attempt == max_retries - 1:
                        error_msg = (f"  ❌ 소분류 '{sub_name}' 처리 실패 "
                                     f"[대분류: {major_name}, 중분류: {middle_name}] "
                                     f"(최대 재시도 {max_retries}회 초과): {str(e)}")
                        log(error_msg, "ERROR")
                        return None
                    else:
                        log(f"  ⚠️ 소분류 '{sub_name}' 처리 재시도 {attempt + 1}/{max_retries}: {str(e)}", "WARNING")
                        await asyncio.sleep(5)  # 재시도 전 대기

    async def _get_price_data(self, major_name, middle_name,
                             sub_name, sub_url):
        """기존 메서드 호환성을 위한 래퍼"""
        return await self._get_price_data_with_page(
            self.page, major_name, middle_name, sub_name, sub_url)



    async def _check_existing_data(self, major_name, middle_name, 
                                  sub_name, spec_name):
        """Supabase에서 기존 데이터 확인하여 중복 체크 - 7개 필드 모두 동일할 때 중복으로 간주"""
        try:
            response = self.supabase.table('kpi_price_data').select(
                'major_category, middle_category, sub_category, specification, region, date, price'
            ).eq(
                'major_category', major_name
            ).eq(
                'middle_category', middle_name
            ).eq(
                'sub_category', sub_name
            ).eq(
                'specification', spec_name
            ).execute()
            
            if response.data:
                # 7개 필드 모두 동일할 때 중복으로 간주 (major_category, middle_category, sub_category, specification, region, date, price)
                existing_data = set()
                for item in response.data:
                    existing_data.add((
                        item['major_category'], 
                        item['middle_category'], 
                        item['sub_category'], 
                        item['specification'], 
                        item['region'], 
                        item['date'], 
                        str(item['price'])
                    ))
                log(f"        - 기존 데이터 발견: {len(existing_data)}개 (7개 필드 완전 일치 조합)")
                return existing_data
            else:
                log("        - 기존 데이터 없음: 전체 추출 필요")
                return set()
                
        except Exception as e:
            log(f"        - 기존 데이터 확인 중 오류: {str(e)}")
            return set()  # 오류 시 전체 추출
    
    async def _get_available_date_range(self, page):
        """페이지에서 사용 가능한 날짜 범위 확인"""
        try:
            # 헤더에서 날짜 정보 추출
            selector = "#priceTrendDataArea th"
            await page.wait_for_selector(selector, timeout=5000)
            header_elements = await page.locator(selector).all()

            if len(header_elements) > 1:
                dates = []
                for i in range(1, len(header_elements)):
                    header_text = await header_elements[i].inner_text()
                    dates.append(header_text.strip())
                return dates
            else:
                return []

        except Exception as e:
            log(f"        - 날짜 범위 확인 중 오류: {str(e)}")
            return []

    async def _get_price_data_with_page(
        self,
        page: Page,
        major_name: str,
        middle_name: str,
        sub_name: str,
        sub_url: str,
        specification: str,
        unit: str,
    ):
        """소분류 페이지에서 월별 가격 데이터를 추출"""
        try:
            # 페이지 상태 확인
            if page.is_closed():
                log(f"페이지가 닫혀있어 '{sub_name}' 처리를 건너뜁니다.", "ERROR")
                return None
                
            # 페이지는 이미 로드된 상태로 전달됨
            await page.wait_for_load_state('networkidle', timeout=60000)

            # '물가추이 보기' 탭으로 이동
            try:
                # GitHub Actions 환경을 위한 더 긴 대기시간
                await page.wait_for_load_state('networkidle', timeout=60000)
                await asyncio.sleep(3)  # 추가 안정화 대기
                
                # 다양한 셀렉터로 탭 찾기 시도
                selectors = [
                    'a:has-text("물가추이 보기")',
                    'a[href*="price_trend"]',
                    'a:contains("물가추이")',
                    '.tab-menu a:has-text("물가추이")',
                    'ul.tab-list a:has-text("물가추이")'
                ]
                
                tab_found = False
                for selector in selectors:
                    try:
                        await page.wait_for_selector(selector, timeout=60000)
                        tab_found = True
                        break
                    except:
                        continue
                
                if not tab_found:
                    raise Exception("물가추이 보기 탭을 찾을 수 없습니다")
                
                # 재시도 로직 개선 (7회로 증가)
                for retry in range(7):
                    try:
                        # 다양한 셀렉터로 클릭 시도
                        clicked = False
                        for selector in selectors:
                            try:
                                tab_element = page.locator(selector)
                                if await tab_element.count() > 0:
                                    await tab_element.wait_for(state='visible', timeout=30000)
                                    await tab_element.click(timeout=60000)
                                    clicked = True
                                    break
                            except:
                                continue
                        
                        if not clicked:
                            raise Exception("탭 클릭 실패")
                        
                        # 페이지 로드 완료 대기 (더 긴 타임아웃)
                        await page.wait_for_selector("#ITEM_SPEC_CD", timeout=60000)
                        await page.wait_for_load_state('networkidle', timeout=45000)
                        break
                    except Exception as e:
                        if retry == 6:
                            raise e
                        log(f"물가추이 보기 탭 클릭 재시도 {retry + 1}/7: {e}", "WARNING")
                        await asyncio.sleep(5)  # 재시도 간 대기시간 증가
                        await page.reload()
                        await page.wait_for_load_state('networkidle', timeout=60000)
                        await asyncio.sleep(3)
                        
            except Exception as e:
                log(f"물가추이 보기 탭 클릭 완전 실패: {str(e)}", "ERROR")
                # 페이지 상태 확인 및 복구 시도
                try:
                    # 페이지 상태 검증 강화
                    current_url = page.url
                    log(f"현재 페이지 URL: {current_url}", "INFO")
                    
                    # 페이지가 올바른 상태인지 확인
                    page_title = await page.title()
                    log(f"현재 페이지 제목: {page_title}", "INFO")
                    
                    # 페이지 리로드 및 상태 복구
                    await page.reload()
                    await page.wait_for_load_state('networkidle', timeout=60000)
                    await asyncio.sleep(5)  # 더 긴 안정화 대기
                    
                    # 페이지 로드 완료 검증
                    await page.wait_for_load_state('domcontentloaded', timeout=60000)
                    
                    # 마지막 시도: 다양한 대체 셀렉터로 탭 찾기
                    alternative_selectors = [
                        'a[href*="price_trend"]',
                        'a:has-text("물가추이")',
                        'a:has-text("추이")',
                        'a[onclick*="price_trend"]',
                        'li:has-text("물가추이") a',
                        '.nav-tabs a:has-text("물가추이")',
                        'ul li a:has-text("물가추이")',
                        'a[title*="물가추이"]'
                    ]
                    
                    tab_clicked = False
                    for selector in alternative_selectors:
                        try:
                            # 요소 존재 확인
                            element_count = await page.locator(selector).count()
                            if element_count > 0:
                                log(f"대체 셀렉터 발견: {selector} (개수: {element_count})", "INFO")
                                
                                # 요소가 보이는지 확인
                                element = page.locator(selector).first
                                await element.wait_for(state='visible', timeout=15000)
                                
                                # 클릭 시도
                                await element.click(timeout=30000)
                                
                                # 클릭 후 페이지 상태 확인
                                await page.wait_for_selector("#ITEM_SPEC_CD", timeout=45000)
                                await page.wait_for_load_state('networkidle', timeout=60000)
                                
                                log(f"대체 셀렉터로 탭 클릭 성공: {selector}", "INFO")
                                tab_clicked = True
                                break
                        except Exception as selector_error:
                            log(f"대체 셀렉터 {selector} 실패: {selector_error}", "DEBUG")
                            continue
                    
                    if not tab_clicked:
                        log(f"모든 대체 방법 실패 - 소분류 건너뜀: {sub_name}", "WARNING")
                        return None
                        
                except Exception as recovery_error:
                    log(f"페이지 복구 시도 실패: {recovery_error}", "ERROR")
                    log(f"모든 대체 방법 실패 - 소분류 건너뜀: {sub_name}", "WARNING")
                    return None

            # 규격 선택 옵션들 가져오기
            spec_options = await page.locator('#ITEM_SPEC_CD option').all()

            raw_item_data = {
                'major_category_name': major_name,
                'middle_category_name': middle_name,
                'sub_category_name': sub_name,
                'specification': specification,
                'unit': unit,
                'spec_data': []
            }

            # 병렬 처리를 위해 규격 데이터를 먼저 수집
            spec_list = []
            for option in spec_options:
                spec_value = await option.get_attribute('value')
                spec_name = await option.inner_text()
                if spec_value and spec_name.strip():  # 빈 값 제외
                    spec_list.append({'value': spec_value, 'name': spec_name})

            # 모든 규격을 최적화된 순차 처리로 진행
            log(f"    - {len(spec_list)}개 규격을 "
                f"최적화된 순차 처리로 진행합니다.")
            await self._process_specs_optimized(
                page, spec_list, raw_item_data,
                major_name, middle_name, sub_name, unit)

        except Exception as e:
            log(f"  소분류 '{sub_name}' 처리 중 오류 "
                f"[대분류: {major_name}, 중분류: {middle_name}]: {str(e)}", "ERROR")
            return None

        # 수집된 데이터 처리 - 새로운 DataProcessor 인스턴스 생성
        local_processor = create_data_processor('kpi')
        if raw_item_data['spec_data']:
            local_processor.add_raw_data(raw_item_data)
            spec_count = len(raw_item_data['spec_data'])
            log(f"  - '{sub_name}' 데이터 수집 완료 "
                f"(총 {spec_count}개 규격)")
        else:
            log(f"  - '{sub_name}': 수집된 규격 데이터 없음")

        return local_processor

    async def _process_specs_optimized(
            self, page, spec_list, raw_item_data,
            major_name, middle_name, sub_name, unit):
        """최적화된 순차 처리 - 페이지 리로드 없이 빠른 규격 변경"""
        
        # 단위 정보 사용
        raw_item_data['unit'] = unit
        log(f"      단위 정보 사용: {unit}")
        
        for i, spec in enumerate(spec_list):
            try:
                spec_value = spec['value']
                spec_name = spec['name']
                log(f"      - 규격 {i + 1}/{len(spec_list)}: "
                    f"'{spec_name}' 조회 중...")

                # 기존 데이터 확인
                existing_dates = await self._check_existing_data(
                    major_name, middle_name, sub_name, spec_name
                )

                # 규격 선택 (대기 시간 최소화)
                spec_selector = '#ITEM_SPEC_CD'
                await page.locator(spec_selector).select_option(
                    value=spec_value)
                await page.wait_for_load_state('networkidle', timeout=3000)

                # 기간 선택 (첫 번째 규격에서만 설정)
                if i == 0:
                    # 현재 날짜 가져오기
                    now = datetime.now()
                    current_year = str(now.year)
                    current_month = str(now.month).zfill(2)
                    
                    # 시작 기간: 2020년 1월
                    year_from_selector = '#DATA_YEAR_F'
                    month_from_selector = '#DATA_MONTH_F'
                    await page.locator(year_from_selector).select_option(
                        value='2020')
                    await page.locator(month_from_selector).select_option(
                        value='01')
                    
                    # 종료 기간: 다음 달
                    # 현재 달이 12월이면 다음 해 1월로 설정
                    current_month_int = int(current_month)
                    current_year_int = int(current_year)
                    if current_month_int == 12:
                        next_year = str(current_year_int + 1)
                        next_month = "01"
                    else:
                        next_year = current_year
                        next_month = str(current_month_int + 1).zfill(2)
                    
                    year_to_selector = '#DATA_YEAR_T'
                    month_to_selector = '#DATA_MONTH_T'
                    await page.locator(year_to_selector).select_option(
                        value=next_year)
                    await page.locator(month_to_selector).select_option(
                        value=next_month)
                    
                    await page.wait_for_load_state(
                        'networkidle', timeout=10000)
                    
                    # 검색 버튼 클릭 (기간 설정 후 반드시 실행) - 재시도 로직 추가
                    search_selector = 'form[name="sForm"] input[type="image"]'
                    search_button = page.locator(search_selector)
                    
                    # 재시도 로직 (최대 3회 시도)
                    for attempt in range(3):
                        try:
                            await search_button.click(timeout=10000)
                            break
                        except Exception as e:
                            if attempt == 2:  # 마지막 시도
                                raise e
                            log(f"        - 검색 버튼 클릭 실패 (시도 {attempt + 1}/3), 2초 후 재시도...")
                            await asyncio.sleep(2)
                    
                    log(f"        - 기간 설정 완료: 2020.01 ~ "
            f"{next_year}.{next_month}")
                else:
                    # 첫 번째 규격이 아닌 경우에도 검색 버튼 클릭 - 재시도 로직 추가
                    search_selector = 'form[name="sForm"] input[type="image"]'
                    search_button = page.locator(search_selector)
                    
                    # 재시도 로직 (최대 3회 시도)
                    for attempt in range(3):
                        try:
                            await search_button.click(timeout=10000)
                            break
                        except Exception as e:
                            if attempt == 2:  # 마지막 시도
                                raise e
                            log(f"        - 검색 버튼 클릭 실패 (시도 {attempt + 1}/3), 2초 후 재시도...")
                            await asyncio.sleep(2)

                # 테이블 로딩 대기 (데이터가 로드될 때까지) - 재시도 로직 추가
                table_selector = "#priceTrendDataArea tr"
                
                # 재시도 로직 (최대 3회 시도)
                for attempt in range(3):
                    try:
                        await page.wait_for_selector(table_selector, timeout=15000)
                        await page.wait_for_load_state('networkidle', timeout=10000)
                        break
                    except Exception as e:
                        if attempt == 2:  # 마지막 시도
                            raise e
                        log(f"        - 테이블 로딩 대기 실패 (시도 {attempt + 1}/3), 2초 후 재시도...")
                        await asyncio.sleep(2)

                # 사용 가능한 날짜 범위 확인
                available_dates = await self._get_available_date_range(page)
                if not available_dates:
                    log("        - 사용 가능한 날짜 없음")
                    continue
                
                # 기존 데이터에서 날짜만 추출하여 비교
                existing_date_set = set()
                if existing_dates:
                    existing_date_set = {item[0] for item in existing_dates}  # 튜플의 첫 번째 요소(날짜)만 추출
                
                # 누락된 날짜만 추출
                missing_dates = [date for date in available_dates 
                               if date not in existing_date_set]
                
                if not missing_dates:
                    continue
                
                # 누락된 날짜에 대해서만 가격 데이터 추출
                await self._extract_price_data_fast(
                    page, spec_name, raw_item_data, existing_dates, unit_info)

            except Exception as e:
                # 규격 처리 중 오류
                log(f"규격 '{spec['name']}' 처리 오류: {str(e)}", "ERROR")
                continue

    async def _extract_price_data_fast(self, page, spec_name,
                                       raw_item_data, existing_dates=None, unit_info=None):
        """빠른 가격 데이터 추출 - 누락된 데이터만 추출"""
        try:
            # 하드코딩된 단위가 있으면 우선 사용, 없는 경우에만 웹페이지에서 추출
            if unit_info:
                log(f"      - 하드코딩된 단위 정보 사용: {unit_info}")
            else:
                cate_cd = raw_item_data.get('cate_cd')
                item_cd = raw_item_data.get('item_cd')
                
                if cate_cd and item_cd:
                    # 물가정보 보기 페이지에서 단위 정보 추출 시도
                    unit_info = await self._get_unit_from_detail_page(cate_cd, item_cd)
                    if unit_info:
                        log(f"      - 물가정보 보기 페이지에서 단위 정보 추출: {unit_info}")
                    else:
                        log(f"      - 단위 정보를 찾을 수 없음")
            
            # 테이블 구조 감지 및 처리
            # 1. 지역 헤더가 있는 복합 테이블 (첫 번째 이미지 형태)
            # 2. 날짜와 가격만 있는 단순 테이블 (두 번째 이미지 형태)
            
            # 테이블에서 첫 번째 행 확인
            all_table_rows = await page.locator("table").nth(1).locator("tr").all()
            if not all_table_rows:
                log(f"      - 규격 '{spec_name}': 테이블을 찾을 수 없음")
                return

            # 첫 번째 행 분석하여 테이블 타입 결정
            first_row = all_table_rows[0]
            first_row_elements = await first_row.locator("td").all()
            if not first_row_elements:
                first_row_elements = await first_row.locator("th").all()
            
            if not first_row_elements:
                log(f"      - 규격 '{spec_name}': 첫 번째 행이 비어있음")
                return

            # 첫 번째 행의 첫 번째 셀 텍스트 확인
            first_cell_text = await first_row_elements[0].inner_text()
            first_cell_clean = first_cell_text.strip()
            
            # 테이블 타입 결정
            is_simple_table = (
                self._is_valid_date_value(first_cell_clean) or 
                self._is_valid_date_header(first_cell_clean)
            )
            
            if is_simple_table:
                # 단순 테이블 처리 (날짜 + 가격)
                await self._extract_simple_table_data(
                    all_table_rows, spec_name, raw_item_data, existing_dates, unit_info
                )
            else:
                # 복합 테이블 처리 (지역 헤더 + 날짜별 데이터)
                await self._extract_complex_table_data(
                    all_table_rows, spec_name, raw_item_data, existing_dates, unit_info
                )

        except Exception as e:
            log(f"'{spec_name}' 오류: {str(e)}", "ERROR")

    async def _extract_simple_table_data(self, all_table_rows, spec_name, 
                                       raw_item_data, existing_dates, unit_info=None):
        """단순 테이블 데이터 추출 (날짜 + 가격 형태)"""
        try:
            extracted_count = 0
            default_region = "전국"  # 지역 정보가 없는 경우 기본값
            
            for row_idx, row in enumerate(all_table_rows):
                try:
                    # 행의 모든 셀 추출
                    cells = await row.locator("td").all()
                    if not cells:
                        cells = await row.locator("th").all()
                    
                    if len(cells) < 2:  # 최소 날짜와 가격 필요
                        continue
                    
                    # 첫 번째 셀에서 날짜 추출
                    date_str = await cells[0].inner_text()
                    date_clean = date_str.strip()
                    
                    # 날짜 유효성 검증
                    if not self._is_valid_date_value(date_clean):
                        continue
                    
                    formatted_date = self._format_date_header(date_clean)
                    if not formatted_date:
                        continue
                    
                    # 두 번째 셀에서 가격 추출
                    price_str = await cells[1].inner_text()
                    
                    if self._is_valid_price(price_str):
                        clean_price = price_str.strip().replace(',', '')
                        try:
                            price_value = float(clean_price)
                            
                            # 중복 체크 (7개 필드: major_category, middle_category, sub_category, specification, region, date, price)
                            duplicate_key = (raw_item_data['major_category_name'], raw_item_data['middle_category_name'], 
                                           raw_item_data['sub_category_name'], spec_name, default_region, formatted_date, str(price_value))
                            if existing_dates and duplicate_key in existing_dates:
                                continue
                            
                            if not unit_info:
                                raise ValueError(f"단위 정보가 없습니다. spec_name: {spec_name}")
                            
                            price_data = {
                                'spec_name': spec_name,
                                'region': default_region,
                                'date': formatted_date,
                                'price': price_value,
                                'unit': unit_info
                            }
                            spec_data = raw_item_data['spec_data']
                            spec_data.append(price_data)
                            extracted_count += 1
                            
                            if extracted_count % 50 == 0:
                                log(f"진행: {extracted_count}개 추출됨")
                        except ValueError:
                            continue
                
                except Exception as e:
                    log(f"      - 행 처리 중 오류: {str(e)}")
                    continue
            
            if extracted_count > 0:
                log(f"'{spec_name}' (단순형): {extracted_count}개 완료", "SUCCESS")
                
        except Exception as e:
            log(f"단순 테이블 처리 오류: {str(e)}", "ERROR")

    async def _extract_complex_table_data(self, all_table_rows, spec_name, 
                                        raw_item_data, existing_dates, unit_info=None):
        """복합 테이블 데이터 추출 (지역 헤더 + 날짜별 데이터)"""
        try:
            # 지역 헤더 행 추출 (첫 번째 행)
            if len(all_table_rows) < 1:
                return
                
            region_header_row = all_table_rows[0]
            region_header_elements = await region_header_row.locator("td").all()
            if not region_header_elements:
                region_header_elements = await region_header_row.locator("th").all()
            
            if not region_header_elements:
                log(f"      - 규격 '{spec_name}': 지역 헤더를 찾을 수 없음")
                return

            # 지역 헤더 추출 (첫 번째 컬럼 '구분' 제외, 유효한 지역만)
            regions = []
            valid_region_indices = []
            for i in range(1, len(region_header_elements)):
                header_text = await region_header_elements[i].inner_text()
                region_name = self._clean_region_name(header_text.strip())
                if self._is_valid_region_name(region_name):
                    regions.append(region_name)
                    valid_region_indices.append(i)

            if not regions:
                return

            # 데이터 행 추출 (두 번째 행부터)
            data_rows = all_table_rows[1:] if len(all_table_rows) >= 2 else []
            if not data_rows:
                return

            extracted_count = 0
            # 각 날짜별 데이터 처리
            for row_idx, row in enumerate(data_rows):
                try:
                    # 첫 번째 셀에서 날짜 추출
                    date_element = row.locator("td").first
                    if not await date_element.count():
                        date_element = row.locator("th").first

                    if not await date_element.count():
                        continue

                    date_str = await date_element.inner_text()
                    date_clean = date_str.strip()
                    
                    # 날짜 형식 변환 및 중복 체크
                    if not self._is_valid_date_value(date_clean):
                        continue
                    
                    formatted_date = self._format_date_header(date_clean)
                    if not formatted_date:
                        continue
                    
                    # 날짜 유효성 재검증
                    if not self._is_valid_date_header(date_clean):
                        continue

                    # 해당 행의 모든 가격 셀 추출 (첫 번째 셀 제외)
                    price_cells = await row.locator("td").all()
                    if not price_cells:
                        all_cells = await row.locator("th").all()
                        price_cells = all_cells[1:] if len(all_cells) > 1 else []

                    # 각 지역별 가격 처리
                    for region_idx, region_name in enumerate(regions):
                        cell_idx = region_idx + 1
                        if cell_idx >= len(price_cells):
                            continue
                            
                        price_cell = price_cells[cell_idx]
                        price_str = await price_cell.inner_text()
                        
                        if self._is_valid_price(price_str):
                            clean_price = price_str.strip().replace(',', '')
                            try:
                                price_value = float(clean_price)
                                
                                # 중복 체크 (7개 필드: major_category, middle_category, sub_category, specification, region, date, price)
                                duplicate_key = (raw_item_data['major_category_name'], raw_item_data['middle_category_name'], 
                                               raw_item_data['sub_category_name'], spec_name, region_name, formatted_date, str(price_value))
                                if existing_dates and duplicate_key in existing_dates:
                                    continue
                                    
                                if not unit_info:
                                    raise ValueError(f"단위 정보가 없습니다. spec_name: {spec_name}")
                                
                                price_data = {
                                    'spec_name': spec_name,
                                    'region': region_name,
                                    'date': formatted_date,
                                    'price': price_value,
                                    'unit': unit_info
                                }
                                spec_data = raw_item_data['spec_data']
                                spec_data.append(price_data)
                                extracted_count += 1
                                
                                if extracted_count % 50 == 0:
                                    log(f"진행: {extracted_count}개 추출됨")
                            except ValueError:
                                continue
                        else:
                            continue
                except Exception as e:
                    log(f"      - 행 처리 중 오류: {str(e)}")
                    continue

            if extracted_count > 0:
                log(f"'{spec_name}' (복합형): {extracted_count}개 완료", "SUCCESS")

        except Exception as e:
            log(f"복합 테이블 처리 오류: {str(e)}", "ERROR")

    def _clean_region_name(self, region_str):
        """지역명 정리 함수 - '서울1', '부산2' 형태로 정규화, '가격1', '가격2', '가①격', '가격①' 등은 '전국'으로 변환
        상세규격명(PVC, STS304, STS316, PTFE 등)이 들어온 경우도 '전국'으로 변환"""
        import re
        
        # 동그라미 숫자를 일반 숫자로 변환 (먼저 처리하여 이후 패턴 매칭에 활용)
        circle_to_num = {
            '①': '1', '②': '2', '③': '3', '④': '4', '⑤': '5',
            '⑥': '6', '⑦': '7', '⑧': '8', '⑨': '9', '⑩': '10'
        }
        
        clean_region = region_str.strip()
        for circle, num in circle_to_num.items():
            clean_region = clean_region.replace(circle, num)
        
        # 상세규격명 패턴들을 '전국'으로 변환
        spec_patterns = [
            'PVC', 'STS304', 'STS316', 'PTFE', 'Coil', 'Sheet',
            r'^\d+\.\d+mm$',  # 2.0mm, 2.5mm 등
            r'^Cover두께\s*\d+㎜$',  # Cover두께 25㎜ 등
            r'^SCS13\s+\d+K\s+(BLFF|SOFF)$',  # SCS13 10K BLFF 등
            r'^SCS13\s+\d+LB\s+HUB$',  # SCS13 150LB HUB
            r'^\([^)]+\)$',  # (단판), (보온) 등 괄호로 둘러싸인 패턴
            r'^분말식\s+PE\s+3층\s+피복강관',  # 분말식 PE 3층 피복강관 관련
            r'^폴리우레탄강관',  # 폴리우레탄강관 관련
            r'^고급형$', r'^보온$'  # 고급형, 보온
        ]
        
        # '가격1', '가격2', '가1격', '가2격' 등의 패턴은 '전국'으로 변환
        price_pattern1 = r'^가격\d*$'
        price_pattern2 = r'^가\d+격$'
        
        if re.match(price_pattern1, clean_region) or re.match(price_pattern2, clean_region):
            return "전국"
        
        # 상세규격명 패턴 체크
        for pattern in spec_patterns:
            if isinstance(pattern, str):
                if clean_region == pattern:
                    return "전국"
            else:
                if re.match(pattern, clean_region):
                    return "전국"
        
        # '서1울' → '서울1' 형태로 변환
        pattern = r'^([가-힣])(\d+)([가-힣]+)$'
        match = re.match(pattern, clean_region)
        
        if match:
            first_char, number, rest = match.groups()
            clean_region = f"{first_char}{rest}{number}"
        
        return clean_region

    def _is_valid_date_header(self, header_text):
        """날짜 헤더 유효성 검증 함수"""
        if not header_text or not header_text.strip():
            return False

        header_str = header_text.strip()
        
        # 빈 문자열이나 공백만 있는 경우
        if not header_str or header_str.isspace():
            return False

        # 날짜 패턴 확인 (다양한 형식 지원)
        date_patterns = [
            r'^\d{4}\.\d{1,2}$',  # YYYY.M
            r'^\d{4}-\d{1,2}$',   # YYYY-M
            r'^\d{4}/\d{1,2}$',   # YYYY/M
            r'^\d{4}\.\s*\d{1,2}$',  # YYYY. M (공백 포함)
            r'^\d{4}년\s*\d{1,2}월$',  # YYYY년 M월
            r'^\d{4}\s+\d{1,2}$'  # YYYY M (공백으로 구분)
        ]
        
        for pattern in date_patterns:
            if re.match(pattern, header_str):
                return True

        # 기타 잘못된 값 체크 (더 포괄적으로)
        # 주의: '구분'은 테이블의 첫 번째 컬럼 헤더로 사용되므로 제외하지 않음
        invalid_patterns = [
            '지역', '평균', '전국', '기준', '합계', '총계', '소계',
            '단위', '원', '천원', '만원', '억원',
            '규격', '품목', '자재', '재료'
        ]
        
        # 가격 관련 패턴 체크 (동그라미 숫자 포함)
        price_patterns = [
            '가격', '가①격', '가②격', '가③격', '가④격', '가⑤격',
            '가⑥격', '가⑦격', '가⑧격', '가⑨격', '가⑩격'
        ]
        
        for pattern in invalid_patterns + price_patterns:
            if pattern in header_str:
                log(f"        - 잘못된 패턴으로 인식된 날짜 헤더 제외: {header_str}")
                return False
        
        # 숫자만으로 구성된 경우 (연도나 월만 있는 경우)
        if header_str.isdigit():
            # 4자리 숫자는 연도로 인정
            if len(header_str) == 4 and 1900 <= int(header_str) <= 2100:
                return True
            # 1-2자리 숫자는 월로 인정
            elif len(header_str) <= 2 and 1 <= int(header_str) <= 12:
                return True
            else:
                return False

        return False

    def _format_date_header(self, header_text):
        """날짜 헤더를 YYYY-MM-01 형식으로 변환"""
        if not header_text or not header_text.strip():
            return header_text
            
        header_str = header_text.strip()
        
        # 다양한 날짜 형식 패턴 처리
        date_patterns = [
            (r'^(\d{4})\.(\d{1,2})$', '-'),  # YYYY.M
            (r'^(\d{4})-(\d{1,2})$', '-'),   # YYYY-M
            (r'^(\d{4})/(\d{1,2})$', '-'),   # YYYY/M
            (r'^(\d{4})\.\s*(\d{1,2})$', '-'),  # YYYY. M (공백 포함)
            (r'^(\d{4})년\s*(\d{1,2})월$', '-'),  # YYYY년 M월
            (r'^(\d{4})\s+(\d{1,2})$', '-')  # YYYY M (공백으로 구분)
        ]
        
        for pattern, separator in date_patterns:
            match = re.match(pattern, header_str)
            if match:
                year = match.group(1)
                month = match.group(2).zfill(2)  # 월을 2자리로 패딩
                formatted_date = f"{year}-{month}-01"
                # 로그 간소화: 첫 번째 변환만 로그 출력
                if not hasattr(self, '_date_conversion_logged'):
                    log(f"        - 날짜 헤더 변환 예시: {header_str} -> {formatted_date}")
                    self._date_conversion_logged = True
                return formatted_date
        
        # 숫자만으로 구성된 경우 처리
        if header_str.isdigit():
            # 4자리 숫자는 연도로 처리 (1월로 설정)
            if len(header_str) == 4 and 1900 <= int(header_str) <= 2100:
                formatted_date = f"{header_str}-01-01"
                return formatted_date
            # 1-2자리 숫자는 월로 처리 (현재 연도 사용)
            elif len(header_str) <= 2 and 1 <= int(header_str) <= 12:
                current_year = datetime.now().year
                month = header_str.zfill(2)
                formatted_date = f"{current_year}-{month}-01"
                return formatted_date
        
        # 변환 실패 시 원본 반환 (로그 생략)
        return header_text

    def _is_valid_region_name(self, region_name):
        """지역명 유효성 검증 함수 - '서울1', '부산2' 형태 허용"""
        if not region_name or not region_name.strip():
            return False

        region_str = region_name.strip()
        
        # 빈 문자열이나 공백만 있는 경우
        if not region_str or region_str.isspace():
            return False

        # 한국 지역명 패턴 확인 (더 포괄적으로)
        valid_regions = [
            '강원', '경기', '경남', '경북', '광주', '대구', '대전', '부산',
            '서울', '세종', '울산', '인천', '전남', '전북', '제주', '충남', '충북',
            '수원', '성남', '춘천'  # 추가 지역명
        ]

        # 숫자가 포함된 지역명도 허용 (예: 서울1, 부산2)
        # 새로운 패턴: 지역명 + 숫자 (서울1, 부산2 등)
        for region in valid_regions:
            if region in region_str:
                # 지역명이 포함되어 있고, 숫자가 뒤에 오는 패턴 허용
                pattern = f"{region}\\d*$"
                if re.search(pattern, region_str):
                    return True
                # 기존 패턴도 허용 (지역명만)
                if region_str == region:
                    return True

        # 날짜 패턴이 포함된 경우 지역명이 아님 (더 엄격하게)
        date_patterns = [
            r'\d{4}[./-]\d{1,2}',  # YYYY.M, YYYY/M, YYYY-M
            r'\d{4}\.\s*\d{1,2}',  # YYYY. M (공백 포함)
            r'^\d{4}$',  # 연도만
            r'^\d{1,2}$',  # 월만
            r'^\d{4}년',  # YYYY년
            r'^\d{1,2}월'  # M월
        ]
        
        for pattern in date_patterns:
            if re.search(pattern, region_str):
                # 로그 최적화: 날짜 패턴 제외 로그 생략
                return False

        # 기타 잘못된 값 체크 (더 포괄적으로)
        invalid_patterns = [
            '구분', '평균', '기준', '합계', '총계', '소계',
            '단위', '원', '천원', '만원', '억원',
            '년', '월', '일', '기간',
            '-', '/', '\\', '|', '+', '='
        ]
        
        for pattern in invalid_patterns:
            if pattern in region_str:
                # 로그 최적화: 잘못된 패턴 제외 로그 생략
                return False
        
        # '가격1', '가격2' 등의 패턴은 유효한 지역명으로 간주하되, 나중에 '전국'으로 변환
        price_pattern = r'^가격\d*$'
        if re.match(price_pattern, region_str):
            return True
        
        # 숫자만으로 구성된 경우 제외
        if region_str.isdigit():
            return False
        
        # 특수문자만으로 구성된 경우 제외
        if not re.search(r'[가-힣a-zA-Z]', region_str):
            return False

        return True

    def _is_valid_date_value(self, date_value):
        """날짜 값이 유효한지 확인"""
        if date_value is None:
            return False

        # datetime 객체인 경우 유효
        if hasattr(date_value, 'strftime'):
            return True

        # 문자열인 경우 검증
        if isinstance(date_value, str):
            # 동그라미 숫자나 특수문자가 포함된 경우 제외
            circle_chars = ['①', '②', '③', '④', '⑤', '⑥', '⑦', '⑧', '⑨', '⑩']
            if any(char in date_value for char in circle_chars):
                return False

            # '가격' 등의 텍스트가 포함된 경우 제외
            if any(char in date_value for char in ['가', '격', '구', '분']):
                return False

            # 'YYYY-MM-DD' 형태 확인
            if re.match(r'^\d{4}-\d{2}-\d{2}$', date_value.strip()):
                return True

            # 'YYYY. M' 형태 확인
            date_pattern = r'^\d{4}\.\s*\d{1,2}$'
            if re.match(date_pattern, date_value.strip()):
                return True

        return False

    def _is_valid_price(self, price_str):
        """가격 데이터 유효성 검증 - 변형된 형태 포함"""
        if not price_str:
            return False
        
        price_stripped = price_str.strip()
        if (not price_stripped or 
            price_stripped == '-' or 
            price_stripped == ''):
            return False
        
        # 변형된 가격 컬럼명 처리 ('가①격', '가②격' 등)
        # 숫자와 특수문자가 포함된 가격 헤더는 제외
        if any(char in price_stripped for char in ['①', '②', '③', '④', '⑤', '⑥', '⑦', '⑧', '⑨', '⑩']):
            return False
        
        # 한글이 포함된 경우 제외 (헤더일 가능성)
        if any('\u3131' <= char <= '\u3163' or '\uac00' <= char <= '\ud7a3' for char in price_stripped):
            return False
        
        # 영문자가 포함된 경우 제외 (헤더일 가능성)
        if any(char.isalpha() for char in price_stripped):
            return False
            
        clean_price = price_stripped.replace(',', '')
        try:
            float(clean_price)
            return True
        except ValueError:
            return False

            # await page.close()
            
            # if unit:
            #     log(f"단위 정보 추출 성공: {cate_cd}-{item_cd} -> {unit}")
            #     return unit
            # else:
            #     log(f"단위 정보를 찾을 수 없음: {cate_cd}-{item_cd}")
            #     return None
                
        # except Exception as e:
        #     log(f"단위 정보 추출 중 오류 발생: {cate_cd}-{item_cd}, {str(e)}", "ERROR")
        #     if 'page' in locals():
        #         await page.close()
        #     return None

    # 더 이상 사용하지 않는 unit 추출 함수 (하드코딩된 unit 사용으로 대체)
    # def _get_unit_with_caching(self, cate_cd, item_cd):
    #     """캐싱을 사용하여 단위 정보를 가져옵니다."""
    #     # 캐시 키 생성
    #     cache_key = f"unit_{cate_cd}_{item_cd}"
    #     
    #     # 메모리 캐시에서 확인
    #     if not hasattr(self, '_unit_cache'):
    #         self._unit_cache = {}
    #     
    #     if cache_key in self._unit_cache:
    #         return self._unit_cache[cache_key]
    #     
    #     # 파일 캐시에서 확인
    #     unit = self._load_unit_from_file_cache(cate_cd, item_cd)
    #     if unit:
    #         # 메모리 캐시에도 저장
    #         self._unit_cache[cache_key] = unit
    #         return unit
    #     
    #     # 캐시에 없으면 None 반환 (비동기 함수에서 실제 추출)
    #     return None
    
    # 더 이상 사용하지 않는 unit 추출 함수 (하드코딩된 unit 사용으로 대체)
    # def _cache_unit(self, cate_cd, item_cd, unit):
    #     """단위 정보를 캐시에 저장합니다."""
    #     if not hasattr(self, '_unit_cache'):
    #         self._unit_cache = {}
    #     
    #     cache_key = f"unit_{cate_cd}_{item_cd}"
    #     self._unit_cache[cache_key] = unit
    #     log(f"단위 정보 캐시 저장: {cache_key} -> {unit}")
    #     
    #     # 파일 기반 캐시에도 저장
    #     self._save_unit_to_file_cache(cate_cd, item_cd, unit)

    # 더 이상 사용하지 않는 unit 추출 함수 (하드코딩된 unit 사용으로 대체)
    # def _save_unit_to_file_cache(self, cate_cd, item_cd, unit):
    #     """단위 정보를 파일 캐시에 저장합니다."""
    #     try:
    #         import json
    #         import os
    #         
    #         cache_dir = os.path.join(os.path.dirname(__file__), 'cache')
    #         os.makedirs(cache_dir, exist_ok=True)
    #         
    #         cache_file = os.path.join(cache_dir, 'unit_cache.json')
    #         
    #         # 기존 캐시 로드
    #         cache_data = {}
    #         if os.path.exists(cache_file):
    #             with open(cache_file, 'r', encoding='utf-8') as f:
    #                 cache_data = json.load(f)
    #         
    #         # 새 데이터 추가
    #         cache_key = f"{cate_cd}_{item_cd}"
    #         cache_data[cache_key] = unit
    #         
    #         # 파일에 저장
    #         with open(cache_file, 'w', encoding='utf-8') as f:
    #             json.dump(cache_data, f, ensure_ascii=False, indent=2)
    #             
    #         log(f"파일 캐시 저장: {cache_key} -> {unit}")
    #         
    #     except Exception as e:
    #         log(f"파일 캐시 저장 오류: {str(e)}", "ERROR")

    def _get_hardcoded_unit(self, major_name, middle_name, sub_name, spec_name=None):
        """INCLUSION_LIST에서 하드코딩된 단위 정보를 가져옵니다."""
        try:
            log(f"[DEBUG] 단위 조회 시작: major='{major_name}', middle='{middle_name}', sub='{sub_name}'")
            
            # self.inclusion_list에서 해당 경로의 단위 정보 찾기
            if major_name in self.inclusion_list:
                log(f"[DEBUG] 대분류 '{major_name}' 발견")
                major_data = self.inclusion_list[major_name]
                
                if middle_name in major_data:
                    log(f"[DEBUG] 중분류 '{middle_name}' 발견")
                    middle_data = major_data[middle_name]
                    
                    log(f"[DEBUG] 중분류 데이터 키들: {list(middle_data.keys())}")
                    
                    # 정확한 매칭 시도
                    if isinstance(middle_data, dict) and sub_name in middle_data:
                        log(f"[DEBUG] 소분류 '{sub_name}' 정확 매칭 성공")
                        unit_data = middle_data[sub_name]
                        
                        # 단순 문자열인 경우 (기존 방식)
                        if isinstance(unit_data, str):
                            log(f"하드코딩된 단위 정보 발견: {major_name} > {middle_name} > {sub_name} = {unit_data}")
                            return unit_data
                        
                        # 객체인 경우 (규격별 단위 처리)
                        elif isinstance(unit_data, dict):
                            # 규격명이 제공된 경우 specifications에서 찾기
                            if spec_name and 'specifications' in unit_data:
                                specifications = unit_data['specifications']
                                
                                # 정확한 규격명 매칭
                                if spec_name in specifications:
                                    unit = specifications[spec_name]
                                    log(f"규격별 단위 정보 발견: {major_name} > {middle_name} > {sub_name} > {spec_name} = {unit}")
                                    return unit
                                
                                # 부분 매칭 시도
                                for spec_key, spec_unit in specifications.items():
                                    if spec_name in spec_key or spec_key in spec_name:
                                        log(f"규격별 단위 정보 부분 매칭: {major_name} > {middle_name} > {sub_name} > {spec_name} ≈ {spec_key} = {spec_unit}")
                                        return spec_unit
                            
                            # 기본 단위 반환
                            if 'default' in unit_data:
                                default_unit = unit_data['default']
                                log(f"기본 단위 정보 사용: {major_name} > {middle_name} > {sub_name} = {default_unit}")
                                return default_unit
                    else:
                        # 정확한 매칭 실패 시 유사 매칭 시도
                        log(f"[DEBUG] 정확한 매칭 실패, 유사 매칭 시도")
                        for key in middle_data.keys():
                            # 한자 부분을 제거하고 비교
                            key_without_hanja = re.sub(r'\([^)]*\)', '', key).strip()
                            sub_without_hanja = re.sub(r'\([^)]*\)', '', sub_name).strip()
                            
                            log(f"[DEBUG] 키 비교: '{key}' vs '{sub_name}'")
                            log(f"[DEBUG] 한자 제거 후: '{key_without_hanja}' vs '{sub_without_hanja}'")
                            
                            # 정규화된 문자열로 비교
                            if key_without_hanja == sub_without_hanja or key == sub_name:
                                log(f"[DEBUG] 유사 매칭 성공: '{key}' ≈ '{sub_name}'")
                                unit_data = middle_data[key]
                                
                                if isinstance(unit_data, str):
                                    log(f"하드코딩된 단위 정보 발견 (유사매칭): {major_name} > {middle_name} > {key} = {unit_data}")
                                    return unit_data
                                elif isinstance(unit_data, dict) and 'default' in unit_data:
                                    default_unit = unit_data['default']
                                    log(f"기본 단위 정보 사용 (유사매칭): {major_name} > {middle_name} > {key} = {default_unit}")
                                    return default_unit
                        
                        log(f"[DEBUG] 소분류 '{sub_name}' 매칭 실패. 사용 가능한 소분류: {list(middle_data.keys()) if isinstance(middle_data, dict) else 'dict가 아님'}")
                else:
                    log(f"[DEBUG] 중분류 '{middle_name}' 없음. 사용 가능한 중분류: {list(major_data.keys())}")
            else:
                log(f"[DEBUG] 대분류 '{major_name}' 없음. 사용 가능한 대분류: {list(self.inclusion_list.keys())}")
            
            log(f"하드코딩된 단위 정보 없음: {major_name} > {middle_name} > {sub_name}")
            return None
            
        except Exception as e:
            log(f"하드코딩된 단위 정보 조회 오류: {str(e)}", "ERROR")
            return None

    def _load_unit_from_file_cache(self, cate_cd, item_cd):
        """파일 캐시에서 단위 정보를 로드합니다."""
        try:
            import json
            import os
            
            cache_file = os.path.join(os.path.dirname(__file__), 'cache', 'unit_cache.json')
            
            if not os.path.exists(cache_file):
                return None
                
            with open(cache_file, 'r', encoding='utf-8') as f:
                cache_data = json.load(f)
            
            cache_key = f"{cate_cd}_{item_cd}"
            unit = cache_data.get(cache_key)
            
            if unit:
                log(f"파일 캐시에서 단위 정보 로드: {cache_key} -> {unit}")
                return unit
                
        except Exception as e:
            log(f"파일 캐시 로드 오류: {str(e)}", "ERROR")
            
        return None

    async def _process_specs_parallel(self, spec_list, raw_item_data,
                                     major_name, middle_name, sub_name,
                                     sub_url):
        """여러 규격을 병렬로 처리하는 메서드"""
        semaphore = asyncio.Semaphore(2)  # 최대 2개 동시 처리

        async def process_spec_with_new_page(spec):
            async with semaphore:
                try:
                    # 새로운 페이지 생성
                    new_page = await self.context.new_page()
                    base_url = "https://www.kpi.or.kr/www/price/"
                    await new_page.goto(f"{base_url}{sub_url}")
                    await new_page.wait_for_load_state(
                        'networkidle', timeout=60000)
                    await new_page.wait_for_selector(
                        'body', timeout=5000)

                    # '물가추이 보기' 탭으로 이동 (재시도 로직)
                    for retry in range(3):
                        try:
                            # 탭이 존재하는지 먼저 확인
                            await new_page.wait_for_selector('a:has-text("물가추이 보기")', timeout=15000)
                            
                            link_name = '물가추이 보기'
                            link_locator = new_page.get_by_role(
                                'link', name=link_name)
                            await link_locator.click(timeout=30000)
                            await new_page.wait_for_selector(
                                "#ITEM_SPEC_CD", timeout=30000)
                            break
                        except Exception as e:
                            if retry == 2:
                                raise e
                            log(f"물가추이 보기 탭 클릭 재시도 {retry + 1}/3: {e}", "WARNING")
                            await new_page.reload()
                            await new_page.wait_for_load_state(
                                'domcontentloaded', timeout=10000)
                            await new_page.wait_for_load_state(
                                'networkidle', timeout=30000)

                    # 임시 데이터 구조
                    temp_data = {
                        'major_category_name': major_name,
                        'middle_category_name': middle_name,
                        'sub_category_name': sub_name,
                        'spec_data': []
                    }

                    # 규격 처리
                    await self._process_single_spec(new_page, spec, temp_data)

                    await new_page.close()
                    return temp_data['spec_data']

                except Exception as e:
                    error_msg = (f"    - 병렬 처리 중 규격 '{spec['name']}' 오류 "
                                f"[대분류: {major_name}, 중분류: {middle_name}, "
                                f"소분류: {sub_name}]: {str(e)}")
                    log(error_msg)
                    return []

        # 모든 규격을 병렬로 처리
        # 모든 규격에 대한 병렬 처리 태스크 생성
        tasks = [process_spec_with_new_page(spec)
                 for spec in spec_list]
        results = await asyncio.gather(*tasks, return_exceptions=True)

        # 결과 병합
        for result in results:
            if isinstance(result, list) and result:
                raw_item_data['spec_data'].extend(result)

    async def _process_single_spec(self, page, spec, raw_item_data):
        """단일 규격에 대한 데이터 처리"""
        spec_value = spec['value']
        spec_name = spec['name']
        log(f"    - 규격: '{spec_name}' 조회 중...")

        max_retries = 3
        for attempt in range(max_retries):
            try:
                # 규격 선택
                # 규격 선택
                spec_locator = page.locator('#ITEM_SPEC_CD')
                await spec_locator.select_option(value=spec_value)
                await page.wait_for_load_state(
                    'networkidle', timeout=10000)

                # 기간 선택
                year_locator = page.locator('#DATA_YEAR_F')
                await year_locator.select_option(value=self.start_year)
                month_locator = page.locator('#DATA_MONTH_F')
                await month_locator.select_option(
                    value=self.start_month)
                await page.wait_for_load_state(
                    'networkidle', timeout=10000)

                # 검색 버튼 클릭 (재시도 로직 추가)
                search_selector = 'form[name="sForm"] input[type="image"]'
                search_button = page.locator(search_selector)
                
                # 재시도 로직 (최대 3회 시도)
                for search_attempt in range(3):
                    try:
                        await search_button.click(timeout=15000)
                        await page.wait_for_load_state(
                            'networkidle', timeout=20000)
                        break
                    except Exception as search_e:
                        if search_attempt == 2:  # 마지막 시도
                            raise search_e
                        log(f"        - 검색 버튼 클릭 실패 (시도 {search_attempt + 1}/3), 2초 후 재시도...")
                        await asyncio.sleep(2)
                break

            except Exception as e:
                if attempt < max_retries - 1:
                    attempt_num = attempt + 1
                    log(f"    - 규격 '{spec_name}' 시도 {attempt_num} "
                        f"실패, 재시도 중...")
                    await page.wait_for_timeout(1000)
                    continue
                else:
                    log(f"    - 규격 '{spec_name}' 최종 실패: "
                        f"{str(e)}")
                    return

        # 데이터 테이블 파싱
        try:
            # 재시도 로직으로 테이블 대기 (최대 3회 시도)
            for table_attempt in range(3):
                try:
                    await page.wait_for_selector(
                        "#priceTrendDataArea tr", timeout=15000)
                    break
                except Exception as table_e:
                    if table_attempt == 2:  # 마지막 시도
                        raise table_e
                    log(f"        - 테이블 로딩 실패 (시도 {table_attempt + 1}/3), 2초 후 재시도...")
                    await asyncio.sleep(2)

            # 전체 테이블 HTML을 로그로 출력해서 구조 확인
            table_html = await page.locator("#priceTrendDataArea").inner_html()
            log(f"    - 규격 '{spec_name}': 테이블 HTML 구조:\n{table_html[:500]}...")

            header_elements = await page.locator(
            "#priceTrendDataArea th").all()
            if not header_elements:
                log(f"    - 규격 '{spec_name}': 데이터 테이블을 찾을 수 없음")
                return

            # 첫 번째 헤더는 '구분'이므로 제외
            dates = [await h.inner_text() for h in header_elements[1:]]
            log(f"    - 규격 '{spec_name}': 헤더 데이터 = {dates}")

            # 첫 번째 지역 데이터 행만 추출 (예: '서①울')
            data_rows = await page.locator("#priceTrendDataArea tr").all()
            log(f"    - 규격 '{spec_name}': 총 {len(data_rows)}개 행 발견")
            if len(data_rows) < 2:
                log(f"    - 규격 '{spec_name}': 데이터 행을 찾을 수 없음")
                return

            first_row_tds = await data_rows[1].locator("td").all()
            if not first_row_tds:
                log(f"    - 규격 '{spec_name}': 데이터 셀을 찾을 수 없음")
                return

            region = await first_row_tds[0].inner_text()
            prices = [await td.inner_text() for td in first_row_tds[1:]]
            log(f"    - 규격 '{spec_name}': 지역 = {region}, "
                f"가격 데이터 = {prices}")

            # 헤더 정보 추출 (테이블 구조 파악용)
            header_cells = await data_rows[0].locator("th").all()
            headers = []
            for i in range(1, len(header_cells)):  # 첫 번째 컬럼(구분) 제외
                header_text = await header_cells[i].inner_text()
                # 동그라미 숫자를 일반 숫자로 변환 (①②③④⑤⑥⑦⑧⑨⑩ 등 -> 1,2,3)
                circle_to_num = {
                    '①': '1', '②': '2', '③': '3', '④': '4', '⑤': '5',
                    '⑥': '6', '⑦': '7', '⑧': '8', '⑨': '9', '⑩': '10'
                }
                cleaned_header = header_text.strip()
                for circle, num in circle_to_num.items():
                    cleaned_header = cleaned_header.replace(circle, num)

                # 날짜 형식 검증
                # (YYYY.M 또는 YYYY. M 형태만 허용)
                if self._is_valid_date_header(cleaned_header):
                    headers.append(cleaned_header)
                else:
                    log(f"    - 잘못된 날짜 헤더 제외: "
                        f"'{cleaned_header}' (원본: '{header_text}')")

            log(f"    - 규격 '{spec_name}': "
                f"헤더 데이터 = {headers}")

            price_list = []
            # 테이블 구조 분석: 헤더가 날짜이고 행이 지역별 데이터인 구조
            # 각 지역(행)에 대해 처리
            # 헤더 제외하고 모든 행 처리
            for i in range(1, len(data_rows)):
                try:
                    row_tds = await data_rows[i].locator("td").all()
                    if len(row_tds) >= 2:
                        # 첫 번째 컬럼은 지역명
                        region_str = await row_tds[0].inner_text()
                        # 동그라미 숫자를 일반 숫자로 변환 (①②③ 등 -> 1,2,3)
                        circle_to_num = {
                            '①': '1', '②': '2', '③': '3', '④': '4',
                            '⑤': '5', '⑥': '6', '⑦': '7', '⑧': '8',
                            '⑨': '9', '⑩': '10'
                        }
                        clean_region = region_str.strip()
                        for circle, num in circle_to_num.items():
                            clean_region = clean_region.replace(
                                circle, num)

                        # 각 날짜별 가격 처리
                        for j, date_header in enumerate(headers):
                            if j + 1 < len(row_tds):
                                price_str = await row_tds[j + 1].inner_text()
                                # 가격 데이터 유효성 검증 강화
                                price_stripped = price_str.strip()
                                if price_stripped and price_stripped != '-':
                                    # 쉼표가 포함된 숫자인지 확인
                                    clean_price = price_stripped.replace(
                                        ',', '')
                                    is_valid_price = (
                                        clean_price.isdigit() and
                                        int(clean_price) > 0)
                                    if is_valid_price:
                                        # 날짜 파싱 (YYYY. M 형태)
                                        try:
                                            is_valid_header = (
                                                self._is_valid_date_header(
                                                    date_header))
                                            if is_valid_header:
                                                year_month = (
                                                    date_header.strip()
                                                    .replace(' ', ''))
                                                if '.' in year_month:
                                                    year, month = year_month.split('.')
                                                    date_obj = datetime(
                                                        int(year),
                                                        int(month), 1)
                                                    price_data = {
                                                        'date': date_obj,
                                                        'region': clean_region,
                                                        'price': price_str.strip()
                                                    }
                                                    price_list.append(price_data)
                                                    # 유효한 가격 데이터 추가 로그
                                                    log(
                                                        f"    - 유효한 가격 데이터 추가: "
                                                        f"{clean_region} "
                                                        f"({date_header}) = "
                                                        f"{price_str.strip()}")
                                            else:
                                                # 잘못된 날짜 형식 제외 로그
                                                log(
                                                    f"    - 잘못된 날짜 형식 제외: "
                                                    f"{date_header}")
                                        except Exception as date_parse_error:
                                            # 날짜 파싱 오류 로그
                                            log(
                                                f"    - 날짜 파싱 오류: "
                                                f"{date_header} - "
                                                f"{str(date_parse_error)}")
                except Exception as row_error:
                    # 행 파싱 오류 로그
                    log(f"    - 행 {i} 파싱 오류: {str(row_error)}")
                    continue

            if price_list:
                raw_item_data['spec_data'].append({
                    'specification_name': spec_name,
                    'prices': price_list
                })
                log(f"    - 규격 '{spec_name}': {len(price_list)}개 가격 데이터 수집 완료")
            else:
                log(f"    - 규격 '{spec_name}': 유효한 가격 데이터 없음")

        except Exception as e:
            log(f"    - 규격 '{spec_name}' 데이터 파싱 오류: {str(e)}")
            return


# --- 4. 메인 실행 함수 ---
# <<< 파일 맨 아래 부분을 이 코드로 전체 교체 (5/5) >>>

async def main():
    log("DEBUG: main 함수 시작 (kpi_crawler.py)", "DEBUG")
    """메인 실행 로직: 명령행 인자 파싱 및 크롤러 실행"""
    # 명령행 인자 파싱 - 두 가지 방식 지원
    # 방식 1: --major="공통자재" --middle="비철금속" --sub="알루미늄" --mode="sub_only"
    # 방식 2: --major 공통자재 --middle 비철금속 --sub 알루미늄 --mode sub_only
    
    args = {}
    i = 1
    while i < len(sys.argv):
        arg = sys.argv[i]
        if arg.startswith('--'):
            key = arg.strip('-')
            if '=' in arg:
                # 방식 1: --key=value
                key, value = arg.split('=', 1)
                key = key.strip('-')
                value = value.strip('"\'')
                args[key] = value
            else:
                # 방식 2: --key value
                if i + 1 < len(sys.argv) and not sys.argv[i + 1].startswith('--'):
                    value = sys.argv[i + 1].strip('"\'')
                    args[key] = value
                    i += 1
                else:
                    args[key] = True
        i += 1
    
    target_major = args.get('major')
    target_middle = args.get('middle')
    target_sub = args.get('sub')
    crawl_mode = args.get('mode', 'all')
    start_year = args.get('start-year', '2020')
    start_month = args.get('start-month', '01').zfill(2)

    log(f"크롤링 설정:")
    log(f"  - 모드: {crawl_mode}")
    log(f"  - 대분류: {target_major}")
    log(f"  - 중분류: {target_middle}")
    log(f"  - 소분류: {target_sub}")
    log(f"  - 시작 시점: {start_year}-{start_month}")

    # 크롤링 모드에 따른 실행
    if crawl_mode == "all" and not target_major:
        # 전체 대분류 크롤링 (기존 방식)
        log("전체 대분류를 크롤링합니다.", "INFO")
        all_major_categories = list(INCLUSION_LIST.keys())
        log(f"크롤링할 대분류: {all_major_categories}", "INFO")
        
        for major in all_major_categories:
            log(f"=== {major} 크롤링 시작 ===", "SUMMARY")
            crawler = KpiCrawler(target_major=major, crawl_mode="all", 
                               start_year=start_year, start_month=start_month)
            await crawler.run()
            log(f"🟢 {major} 크롤링 완료", "SUCCESS")
        
        log("🟢 전체 대분류 크롤링 완료", "SUCCESS")
    else:
        # 선택적 크롤링
        log(f"=== {crawl_mode} 모드 크롤링 시작 ===", "SUMMARY")
        crawler = KpiCrawler(
            target_major=target_major,
            target_middle=target_middle,
            target_sub=target_sub,
            crawl_mode=crawl_mode,
            start_year=start_year,
            start_month=start_month
        )
        await crawler.run()
        log(f"🟢 {crawl_mode} 모드 크롤링 완료", "SUCCESS")


async def test_unit_extraction():
    """단위 추출 로직 테스트"""
    log("=== 단위 추출 로직 테스트 시작 ===", "SUMMARY")
    
    # 테스트할 비철금속 소분류 목록
    test_categories = [
        ("공통자재", "비철금속", "동제품(1)"),
        ("공통자재", "비철금속", "동제품(2)"),
        ("공통자재", "비철금속", "알루미늄제품(1)"),
        ("공통자재", "비철금속", "알루미늄제품(2)"),
        ("공통자재", "비철금속", "비철지금(非鐵地金)"),
        ("공통자재", "비철금속", "연(납)제품(鉛製品)")
    ]
    
    crawler = KpiCrawler(target_major="공통자재", crawl_mode="test")
    
    browser = None
    try:
        # 브라우저 시작 (run 메서드와 동일한 방식)
        async with async_playwright() as p:
            browser = await p.chromium.launch(
                headless=True,
                args=[
                    '--no-sandbox',
                    '--disable-setuid-sandbox',
                    '--disable-dev-shm-usage',
                    '--disable-gpu',
                    '--disable-web-security',
                    '--disable-features=VizDisplayCompositor',
                    '--window-size=1920,1080'
                ]
            )
            crawler.context = await browser.new_context()
            crawler.page = await crawler.context.new_page()
            
            await crawler._login()
            
            for major, middle, sub in test_categories:
                log(f"\n--- {sub} 단위 추출 테스트 ---", "INFO")
                
                try:
                    # 소분류 정보 생성 (실제 크롤링에서 사용하는 형태와 동일)
                    sub_info = {'name': sub, 'href': f'price/price_list.asp?major={major}&middle={middle}&sub={sub}'}
                    sub_url = f"{crawler.base_url}/www/price/{sub_info['href']}"
                    
                    # 페이지로 이동
                    await crawler.page.goto(sub_url, timeout=60000)
                    await crawler.page.wait_for_load_state('networkidle', timeout=45000)
                    
                    # 물가추이 페이지에서 단위 추출 (올바른 매개변수 개수)
                    unit_from_trend = await crawler._extract_unit_from_price_trend_page(
                        crawler.page, sub
                    )
                    log(f"  물가추이 페이지 단위: {unit_from_trend}")
                    
                    # 물가정보 보기 탭 클릭 (더 안정적인 선택자 사용)
                    try:
                        # 여러 가능한 선택자로 시도
                        tab_selectors = [
                            'a[href="#tab2"]',
                            'a[onclick*="tab2"]',
                            'a:has-text("물가정보 보기")',
                            'a:has-text("물가정보")',
                            'li:nth-child(2) a',
                            '.tab-menu li:nth-child(2) a'
                        ]
                        
                        tab_clicked = False
                        for selector in tab_selectors:
                            try:
                                tab_element = await crawler.page.query_selector(selector)
                                if tab_element:
                                    await tab_element.click()
                                    await crawler.page.wait_for_timeout(2000)
                                    tab_clicked = True
                                    log(f"  탭 클릭 성공: {selector}")
                                    break
                            except Exception as tab_error:
                                log(f"  탭 선택자 {selector} 실패: {str(tab_error)}", "WARNING")
                                continue
                        
                        if not tab_clicked:
                            log("  ⚠️ 물가정보 보기 탭을 찾을 수 없음. 현재 페이지에서 단위 추출 시도", "WARNING")
                            
                    except Exception as tab_error:
                        log(f"  ⚠️ 탭 클릭 실패: {str(tab_error)}", "WARNING")
                    
                    # 물가정보 보기 페이지에서 단위 추출 (올바른 매개변수 개수)
                    unit_from_detail = await crawler._get_unit_from_detail_page(
                        crawler.page, sub
                    )
                    log(f"  물가정보 보기 페이지 단위: {unit_from_detail}")
                    
                    # 캐시에서 단위 확인 (redis_client 초기화 확인)
                    cached_unit = None
                    try:
                        if hasattr(crawler, 'redis_client') and crawler.redis_client:
                            cache_key = f"unit_{major}_{middle}_{sub}"
                            cached_unit = await crawler.redis_client.get(cache_key)
                        else:
                            log("  Redis 클라이언트가 초기화되지 않음", "WARNING")
                    except Exception as cache_error:
                        log(f"  캐시 확인 실패: {str(cache_error)}", "WARNING")
                    
                    log(f"  캐시된 단위: {cached_unit}")
                    
                    # 결과 비교
                    if unit_from_trend and unit_from_detail:
                        if unit_from_trend == unit_from_detail:
                            log(f"  ✅ 단위 일치: {unit_from_trend}")
                        else:
                            log(f"  ⚠️ 단위 불일치 - 추이: {unit_from_trend}, 상세: {unit_from_detail}")
                    else:
                        log(f"  ❌ 단위 추출 실패 - 추이: {unit_from_trend}, 상세: {unit_from_detail}")
                        
                except Exception as e:
                    import traceback
                    log(f"  ❌ 테스트 중 오류 발생: {str(e)}", "ERROR")
                    log(f"  상세 오류: {traceback.format_exc()}", "ERROR")
            
            log("\n=== 단위 추출 테스트 완료 ===", "SUMMARY")
            await browser.close()
        
    except Exception as e:
        log(f"❌ 테스트 중 오류 발생: {e}", "ERROR")
        import traceback
        log(f"상세 오류: {traceback.format_exc()}", "ERROR")
        if browser:
            try:
                await browser.close()
            except:
                pass


if __name__ == "__main__":
    log("DEBUG: if __name__ == \"__main__\" 블록 진입 (kpi_crawler.py)", "DEBUG")
    # 명령행 인수 확인
    if len(sys.argv) > 1 and sys.argv[1] == "test":
        # 단위 추출 테스트 실행
        asyncio.run(test_unit_extraction())
    else:
        # 일반 크롤링 실행
<<<<<<< HEAD
        # 프로세스 감지 로직 비활성화 (임시)
        # running_crawlers = check_running_crawler()
        # if running_crawlers:
        #     log(f"이미 실행 중인 크롤러 {len(running_crawlers)}개 발견. 기존 크롤러 완료 후 재실행하세요.", "ERROR")
        #     sys.exit(1)
=======
        log("DEBUG: check_running_crawler() 호출 직전 (kpi_crawler.py)", "DEBUG")
        running_crawlers = check_running_crawler()
        log("DEBUG: check_running_crawler() 호출 직후 (kpi_crawler.py)", "DEBUG")
        if running_crawlers:
            log(f"이미 실행 중인 크롤러 {len(running_crawlers)}개 발견. 기존 크롤러 완료 후 재실행하세요.", "ERROR")
            sys.exit(1)
        log("DEBUG: asyncio.run(main()) 호출 직전 (kpi_crawler.py)", "DEBUG")
        asyncio.run(main())
        log("DEBUG: asyncio.run(main()) 호출 직후 (kpi_crawler.py)", "DEBUG")
        log("DEBUG: asyncio.run(main()) 호출 직후 (kpi_crawler.py)", "DEBUG")
>>>>>>> d3ccb766
        
        asyncio.run(main())<|MERGE_RESOLUTION|>--- conflicted
+++ resolved
@@ -1,15 +1,17 @@
 
 
+import logging
 import os
 import asyncio
 import json
 import sys
 import re
+import time
 import psutil
 from datetime import datetime
 from dotenv import load_dotenv
 import pandas as pd
-from playwright.async_api import async_playwright
+from playwright.async_api import async_playwright, Page
 
 # 절대 import를 위한 경로 설정
 current_dir = os.path.dirname(os.path.abspath(__file__))
@@ -52,797 +54,38 @@
     
     return running_crawlers
 
-
-<<<<<<< HEAD
-# --- 3. KPI 크롤링 대상 자재 목록 ---
-# <<< 포함할 중분류 및 소분류 설정 >>>
-#
-#   - 중분류 전체를 포함하려면: "중분류명": "__ALL__"
-#   - 특정 소분류만 포함하려면: "중분류명": ["포함할 소분류명1", "포함할 소분류명2"]
-#   - 지정되지 않은 중분류/소분류는 자동으로 제외됩니다
-#
-INCLUSION_LIST = {
-
-    "공통자재": {  # --- 아래 목록을 직접 보시고 필요 없는 줄을 삭제하여 사용하세요 ---
-        "봉강": {
-            "이형철근(이형봉강)(1)": "ton",
-            "이형철근(이형봉강)(2)": "ton",
-            "특수철근": "ton",
-            "원형철근(원형봉강)": "ton",
-            "스파이럴철근": "m",
-            "나선철선": "kg",
-            "PC강봉": "kg"
-            },
-        "형강": {
-            "ㄱ형강": "ton",
-            "ㄷ형강": "ton",
-            "I형강": "ton",
-            # "레일": "ton",
-            "철골브레이스": "Set",
-            # "TSC BEAM": "ton",
-            # "OCFT COLUMN": "ton",
-            "C형강": "kg",
-            "HyFo BEAM": "ton",
-            # "ACT COLUMN": "ton",
-            # "ACT PILE": "ton",
-            "H형강": "ton",
-            "용접경량H형강": "ton"
-        },
-        "강판": {
-            "열연강판-1": "ton",
-            "열연강판-2": "ton",
-            "후판-1": "ton",
-            "후판-2": "ton",
-            "냉연강판-1": "ton",
-            "냉연강판-2": "ton",
-            "아연도강판-1": "ton",
-            "아연도강판-2": "매",
-            # "프린트강판": "ton",
-            # "착색아연도강판(칼라강판)(1)-1": "ton",
-            # "착색아연도강판(칼라강판)(1)-2": "m",
-            # "착색아연도강판(칼라강판)(2)": "ton",
-        },
-        "강관": {
-            "구조용강관": "m",
-            "구조용각관": "m"
-        },
-        "특수강": {
-            "구조용스테인리스관(1)": "m",
-            "구조용스테인리스관(2)": "m",
-            # "구조용스테인리스관(3)": "m",
-            "스테인리스강판(1)": "ton",
-            "스테인리스강판(2)": "ton",
-            "스테인리스강판(3)-1": "ton",
-            "스테인리스강판(3)-2": "ton",
-            # "스테인리스강판(4)-1": "ton",
-            # "스테인리스강판(4)-2": "ton",
-            # "스테인리스채널-H형강": "kg",
-            # "스테인리스앵글": "kg",
-            "스테인리스환봉": "kg",
-            # "스테인리스와이어로프": "m",
-            # "주철품ㆍ주강품": "kg",
-            "특수강": "kg"
-        },
-        # "볼트ㆍ너트": {
-            # "너트": "개",
-            # "접시머리렌지볼트": "개",
-            # "보통6각볼트": "개",
-            # "스테인리스6각볼트-1": "개",
-            # "스테인리스6각볼트-2": "개",
-            # "콜라6각볼트(Gr 10.9)-1": "개",
-            # "콜라6각볼트(Gr 10.9)-2": "개",
-            # "콜라너트": "개",
-            # "아이볼트": "개",
-            # "아이너트": "개",
-            # "전산볼트": "개",
-            # "스터드볼트(B7)-1": "개",
-            # "스터드볼트(B7)-2": "개",
-            # "U볼트": "개",
-            # "절연U볼트": "개",
-            # "앵커볼트(1)": "공",
-            # "앵커볼트(2)": "개",
-            # "앵커볼트(3)": "개",
-            # "앵커볼트(4)": "개",
-            # "풀림방지너트": "개"
-        # },
-        "비철금속": {
-            "동제품(1)": "kg",
-            "동제품(2)": "kg",
-            "알루미늄제품(1)": "kg",
-            "알루미늄제품(2)": "kg",
-            "비철지금(非鐵地金)": "kg",
-            "연(납)제품(鉛製品)": "매"
-        },
-        "시멘트ㆍ콘크리트": {
-            "레미콘-1": "㎥",
-            "레미콘-2": "㎥",
-            "시멘트-1": {
-                "default": "톤",
-                "specifications": {
-                    "보통포틀랜드시멘트 - 40㎏ 入": "포",
-                    "보통포틀랜드시멘트 - Bulk": "톤",
-                    "고로슬래그시멘트 - Bulk": "톤",
-                    "백색포틀랜드시멘트 - 40㎏ 入": "포"
-                }
-            },
-            "시멘트-2": "포",
-            # "시멘트-3": "포",
-            # "시멘트-4": "포",
-            # "방수·방청시멘트": "kg",
-            # "특수레미콘": "㎥",
-            "모르터-1": "㎥",
-            "모르터-2": "㎥",
-            # "특수시멘트ㆍ타일시멘트(1)": "포",
-        },
-        # "가설자재": {
-            # "PDF (더블 프레임) 패널": "㎡",
-            # "레벨봉": "개",
-            # "유로폼": "개",
-            # "복공판": "개",
-            # "강관비계": "개",
-            # "강관써포트": "본",
-            # "조립식틀비계(이동식틀비계)": "개",
-        # },
-    },
-
-    "토목자재": {
-        # "지수판": {
-            # "강재토류판": "㎡"
-            # "지수판": "m"
-        # },
-        # "배수판": {
-            # "차수판(1)": "m",
-            # "차수판(2)": "m",
-            # "배수판": "㎡"
-        # },
-        "파일류": {
-            # "스크류파일": "개",
-            "고강도콘크리트파일(PHC-A종)(1)": "본",
-            "고강도콘크리트파일(PHC-B, C종)(2)": "본",
-            # "PHC 두부보강자재 ": "개",
-            # "에코스파이럴": "개",
-            # "PHC파일 두부보강캡(하부판 스틸제품)": "개",
-            # "PHC파일 두부보강캡(하부판 P.E제품)": "개",
-            "강관파일(1)": "m",
-            "강관파일(2)": "m",
-            # "복합말뚝(SCP)": "본",
-            # "복합말뚝(HCP)": "본",
-        },
-        "경계블록": {
-            # "인조화강석경계블록": "개",
-            "콘크리트경계블록(1)": "개",
-            "콘크리트경계블록(2)": "개",
-        },
-        "맨홀": {
-            "맨홀(1)": "개",
-            "맨홀(2)": "개",
-            #"맨홀(3)": "개",
-        },
-        "그레이팅": {
-            "스틸그레이팅(1)": "조",
-            "스틸그레이팅(2)": "조",
-        },
-    },
-    "건축자재": {
-        "벽돌": {
-            "콘크리트벽돌(시멘트벽돌)(1)": "개",
-            "콘크리트벽돌(시멘트벽돌)(2)": "개",
-            "내화벽돌": "매"
-        },
-        # "경량콘크리트판": {
-            # "조립식내ㆍ외벽패널": "㎡",
-            # "압출성형시멘트판": "㎡"
-        # },
-        "미장재": {
-            # "불연성 무기질계 접착제": "20㎏",
-            # "무기질계 내외장 마감재": "㎡",
-            "외벽단열마감재(1)": "㎡",
-            "외벽단열마감재(2)": "㎡",
-            "퍼라이트": "ℓ",
-            # "내화피복재": "㎡"
-        },
-        # "지붕재": {
-            # "캐노피지붕재(차양)": "㎡",
-            # "세라믹사이딩(외벽재+지붕재)": "㎡",
-            # "복합강판": "㎡",
-            # "징크": "㎡"
-        # },
-        # "접착제": {
-            # "접착제(1)": "㎏",
-            # "접착제(2)": "㎏"
-        # },
-        "도료": {
-            # "방화ㆍ방염ㆍ내열페인트(1)": "18ℓ",
-            # "방화ㆍ방염ㆍ내열페인트(2)": "18ℓ",
-            # "방청페인트(1)": "",
-            # "방청페인트(2)": "",
-            # "방청페인트(3)": "",
-            "세라믹코팅제(1)": "ℓ",
-            "세라믹코팅제(2)": "ℓ",
-            "단열페인트": "ℓ",
-            "에폭시도료(1)": "통",
-            "에폭시도료(2)": "kg"
-        },
-        "내ㆍ외장패널": {
-            # "준불연 성능 벽마감재(상업용·주거용·사무용공간)": "㎡",
-            "알루미늄패널(1)": "㎡",
-            "알루미늄패널(2)": "㎡",
-            # "외벽·외장아연도금강판(금속제패널)": "㎡",
-            # "준불연실내마감패널": "㎡",
-            "세라믹패널": "㎡",
-            "아연도강판패널": "㎡",
-            "외장패널(금속제패널)": "㎡",
-            # "외장패널(석제, 타일 단열패널)": "㎡",
-        },
-        "보온ㆍ단열재": {
-            "미네랄울보온판": "㎡",
-            "진공단열재(미라클히트)": "㎡",
-            "진공단열재(파워백)": "㎡",
-            "글라스울단열보온재(1)": "㎡",
-            "글라스울단열보온재(2)": "㎡",
-            # "발포폴리스티렌판(1)": "",
-            # "발포폴리스티렌판(압출)(2)-1": "",
-            # "발포폴리스티렌판(압출)(2)-2": "",
-            # "발포폴리스티렌판(스티로폴)(3)": "",
-            # "발포폴리스티렌판(스티로폴)(4)": "",
-            # "준불연 경질 폴리우레탄 폼 단열재": "㎡",
-            #"가교발포폴리에틸렌 보온판 (카이론)": "㎡",
-            "폴리에스터섬유단열재": "㎡",
-            # "심재 준불연 발포폴리스티렌 단열재(EPS)": "㎡",
-            "경질폴리우레탄폼단열재(1)-1": "㎡",
-            "경질폴리우레탄폼단열재(1)-2": "㎡",
-        },
-        # "조립식건물재": [
-            # "경량철골천장부재(1)",
-            # "경량철골천장부재(2)",
-            # "샌드위치패널(1)",
-            # "샌드위치패널(2)",
-            # "샌드위치패널(3)",
-            # "칸막이(1)",
-            # "칸막이(2)",
-            # "칸막이(3)",
-        #],
-    },
-
-    "급배수": {
-        "배관재(Ⅰ)": {
-            "일반배관용탄소강관(1)": "m",
-            "일반배관용탄소강관(2)": "m",
-            "압력배관용탄소강관(ASTM A53)(1)": "m",
-            "압력배관용탄소강관(SPPS 38)(2)": "m",
-            # "연료가스배관용탄소강관": "",
-            # "송유관": "",
-            # "강관제관이음쇠(나사식)": "",
-            # "강관제관이음쇠(용접식/흑관)-1": "",
-            # "강관제관이음쇠(용접식/흑관)-2": "",
-            # "강관제관이음쇠(용접식/백관)": "",
-            # "강관제관이음쇠(용접식/레듀샤/흑관)-1": "",
-            # "강관제관이음쇠(용접식/레듀샤/백관)-2": "",
-            # "단조플랜지": "",
-            #"단열이중보온관": "",
-            "폴리에틸렌피복강관-1": "m",
-            "폴리에틸렌피복강관-2": "m",
-            # "폴리에틸렌피복강관이형관-1": "개",
-            # "폴리에틸렌피복강관이형관-2": "개",
-            #"폴리에틸렌피복강관이형관-3": "개",
-            "배관용스테인리스강관(일반용)-1": "m",
-=======
-# --- 3. KPI 크롤링 대상 자재 목록 (JSON 파일에서 로드) ---
-# JSON 파일 구조: 대분류 > 중분류 > 소분류 > specifications_with_units
-# 예시:
-# {
-#   "categories": {
-#     "공통자재": {
-#       "봉강": {
-#         "이형철근(이형봉강)(1)": {
-#           "specifications_with_units": [
-#             {
-#               "specification": "D10㎜, 0.560",
-#               "product_name": "고장력철근(하이바)(SD 400)",
-#               "full_specification": "고장력철근(하이바)(SD 400) -  D10㎜, 0.560",
-#               "unit": "M/T",
-#               "matching_confidence": 1.3
-#             }
-#           ]
-#         }
-#       }
-#     }
-#   }
-# }
-
-INCLUSION_LIST = {}
-INCLUSION_SPECS = {}  # full_specification -> unit 매핑용
-
-try:
-    # kpi_inclusion_list_progress.json 파일 로드
-    inclusion_list_path = os.path.join(os.path.dirname(__file__), "../kpi_inclusion_list_progress.json")
-    if os.path.exists(inclusion_list_path):
-        with open(inclusion_list_path, 'r', encoding='utf-8') as f:
-            loaded_data = json.load(f)
-            categories = loaded_data.get("categories", {})
-            
-            # INCLUSION_LIST 구성 (카테고리 구조)
-            INCLUSION_LIST = categories
-            
-            # INCLUSION_SPECS 구성 (full_specification -> unit 매핑)
-            for major_cat, middle_cats in categories.items():
-                for middle_cat, sub_cats in middle_cats.items():
-                    for sub_cat, sub_data in sub_cats.items():
-                        if isinstance(sub_data, dict) and 'specifications_with_units' in sub_data:
-                            specs_with_units = sub_data['specifications_with_units']
-                            for spec_item in specs_with_units:
-                                if isinstance(spec_item, dict):
-                                    full_spec = spec_item.get('full_specification')
-                                    unit = spec_item.get('unit')
-                                    if full_spec and unit:
-                                        INCLUSION_SPECS[full_spec] = unit
-        
-        log(f"KPI 포함 목록을 {inclusion_list_path}에서 성공적으로 로드했습니다.")
-        log(f"로드된 specification 수: {len(INCLUSION_SPECS)}개")
-    else:
-        # 기존 간단한 JSON 파일 시도
-        inclusion_list_path = os.path.join(os.path.dirname(__file__), "../../kpi_inclusion_list_simple.json")
-        if os.path.exists(inclusion_list_path):
-            with open(inclusion_list_path, 'r', encoding='utf-8') as f:
-                loaded_data = json.load(f)
-                INCLUSION_LIST = loaded_data.get("categories", {})
-            log(f"KPI 포함 목록을 {inclusion_list_path}에서 성공적으로 로드했습니다.")
+# JSONC 파일에서 단위 정보를 로드하는 함수
+def load_unit_data_from_jsonc():
+    """kpi_inclusion_list_compact.jsonc 파일에서 단위 정보를 로드합니다."""
+    try:
+        jsonc_file_path = os.path.join(current_dir, "kpi_inclusion_list_compact.jsonc")
+        if os.path.exists(jsonc_file_path):
+            with open(jsonc_file_path, 'r', encoding='utf-8') as f:
+                # JSONC 주석 제거
+                content = f.read()
+                content = re.sub(r'//.*', '', content)
+                content = re.sub(r'/\*.*?\*/', '', content, flags=re.DOTALL)
+                data = json.loads(content)
+                return data
         else:
-            log(f"경고: JSON 포함 목록 파일을 찾을 수 없습니다.", "WARNING")
-except Exception as e:
-    log(f"KPI 포함 목록 로드 중 오류 발생: {e}", "ERROR")
-
-# 주석 처리된 카테고리 제외 로직 (JSON 파일에서는 주석이 없으므로, 이 로직은 필요 없을 수 있습니다.
-# 하지만 만약을 위해, JSON 파일에 'enabled' 또는 유사한 플래그를 추가하여 제어할 수 있습니다.)
-# 현재는 JSON 파일에 주석이 없다고 가정하고, 모든 로드된 카테고리를 포함합니다.
-# 만약 JSON 파일에 'enabled: false'와 같은 필드를 추가한다면, 아래와 같이 필터링 로직을 추가할 수 있습니다.
-# filtered_inclusion_list = {}
-# for major_cat, middle_cats in INCLUSION_LIST.items():
-#     filtered_middle_cats = {}
-#     for middle_cat, sub_cats in middle_cats.items():
-#         filtered_sub_cats = {}
-#         for sub_cat, specs_units in sub_cats.items():
-#             if isinstance(specs_units, dict) and specs_units.get("enabled", True):
-#                 filtered_sub_cats[sub_cat] = {k: v for k, v in specs_units.items() if k != "enabled"}
-#             elif not isinstance(specs_units, dict): # 기존 방식 유지 (단위만 있는 경우)
-#                 filtered_sub_cats[sub_cat] = specs_units
-#         if filtered_sub_cats:
-#             filtered_middle_cats[middle_cat] = filtered_sub_cats
-#     if filtered_middle_cats:
-#         filtered_inclusion_list[major_cat] = filtered_middle_cats
-# INCLUSION_LIST = filtered_inclusion_list
-
-# JSON 파일에서 로드된 INCLUSION_LIST를 사용합니다.
-
-# --- 4. Playwright 웹 크롤러 클래스 ---
-
->>>>>>> d3ccb766
-            "배관용스테인리스강관(일반용)-2": "m",
-            "배관용스테인리스강관(공업용)": "m",
-            "스테인리스Seamless강관-1": "m",
-            "스테인리스Seamless강관-2": "m",
-            "스테인리스주름관": "m",
-            "스테인리스플랜지": "개",
-            "스테인리스관이음쇠(용접식)(1)": "개",
-            "스테인리스관이음쇠(용접식)(2)": "개",
-            # "동파이프": "m",
-            # "동관이음쇠": "개",
-            # "복합파이프·이음관": "m",
-            "FRP DUCT 성형관 및 이음관": "m"  # FRP DUCT(원형) - 호칭경: 2″, 내경: 50㎜
-        },
-        "배관재(Ⅱ)": {
-            "폴리부틸렌파이프(PB)": "m",
-            "경질염화비닐관(PVC파이프)": "본",  # 경질염화비닐관
-            # "PVC이음관(수도용)": "개",
-            # "PVC, CPVC 파이프 및 이음관(1)": "개",
-            # "PVC, CPVC 파이프 및 이음관(2)": "개",
-            "일반용폴리에틸렌파이프": "m",    # 일반용PE하수관-무공관 - 규격100㎜, 외경114㎜, 두께5.5㎜, 중량1.79㎏/m
-            # "수도용폴리에틸렌파이프(1)-1": "m",
-            # "수도용폴리에틸렌파이프(1)-2": "m",
-            # "수도용폴리에틸렌파이프(2)": "m",
-            # "폴리에틸렌파이프ㆍ이음관(1)-1": "m",
-            # "폴리에틸렌파이프ㆍ이음관(1)-2": "m",
-            # "폴리에틸렌파이프ㆍ이음관(2)": "m",
-            # "폴리에틸렌파이프ㆍ이음관(3)-1": "m",
-            # "폴리에틸렌파이프ㆍ이음관(3)-2": "m",
-            "UHP PVDF SDR21/PN16 배관재(1)": "m", #UHP PVDF PIPE SDR21 - 110㎜
-            "UHP PVDF SDR21/PN16 배관재(2)": "m",
-            "HDPE DC 고압관 및 이음관-1": "m",  ##HDPE DC 고압관 및 이음관 - 100㎜
-            "HDPE DC 고압관 및 이음관-2": "m",
-            "ECTFE SDR21 배관재": "m",  ##ECTFE PIPE SDR21(1본=5m) - 110㎜
-            # "익스팬션조인트": "개",
-        },
-        "밸브": {
-            # "PVC밸브-1": "개",
-            # "PVC밸브-2": "개",
-            # "주강제밸브": "개",
-            # "주철제밸브": "개",
-            # "청동제밸브": "개",
-            # "볼밸브(1)": "개",
-            # "볼밸브(2)": "개",
-            # "스테인리스단조밸브(F304)(일반용)": "개",
-            # "스테인리스단조밸브(F316)(가스용)": "개",
-            # "단조밸브(A105)(일반용)": "개",
-            # "컨트롤밸브": "개",
-            "스테인리스볼밸브-1": "개",
-            "스테인리스볼밸브-2": "개",
-            "스테인리스밸브": "개",
-            # "주강제밸브(CAST CARBON STEEL VALVE)": "개",
-            # "체크밸브(판)": "개",
-            "버터플라이밸브(1)": "개",
-            "버터플라이밸브(2)": "개",
-            # "버터플라이밸브(3)": "개",
-            # "버터플라이밸브(4)": "개",
-            # "스팀트랩": "개",
-            # "온도조절밸브": "개",
-            # "안전밸브(1)": "개",
-            # "안전밸브(2)": "개",
-            # "감압밸브": "개",
-            # "세퍼레이터": "개",
-            # "스트레이너(1)": "개",
-            # "스트레이너(2)": "개",
-            # "자동밸브": "개",
-        },
-        "펌프류": {
-            "축류펌프": "대",
-            "사류펌프": "대",
-            # "입축 사류 · 축류 펌프": "대",
-            # "양흡입(보류트)펌프-1": "대",
-            # "양흡입(보류트)펌프-2": "대",
-            # "다단와권(보류트)펌프(1)": "대",
-            # "다단와권(보류트)펌프(2)": "대",
-            # "다단와권(횡형편흡입)펌프": "대",
-            "단단와권(보류트)펌프(1)": "대",
-            "단단와권(보류트)펌프(2)": "대",
-            # "다단와권(터빈)펌프": "대",
-            "정량펌프-1": "대",
-            "정량펌프-2": "대",
-            "내산펌프": "대",
-            # "부스타(가압)펌프(1)-1": "대",
-            # "부스타(가압)펌프(1)-2": "대",
-            # "부스타(가압)펌프(2)-1": "대",
-            # "부스타(가압)펌프(2)-2": "대",
-            "수중모터펌프(1)": "대",
-            "수중모터펌프(2)": "대",
-            # "인라인펌프(1)": "대",
-            # "인라인펌프(2)": "대",
-            # "입형다단펌프(1)": "대",
-            # "입형다단펌프(2)": "대",
-            # "자동펌프(1)": "대",
-            # "자동펌프(2)": "대",
-            # "튜브ㆍ호스펌프": "대",
-            # "진공펌프": "대"
-        },
-        "조ㆍ탱크류": {
-            "스테인리스물탱크(1)-1": "대",
-            "스테인리스물탱크(1)-2": "대",
-            "FRP약품탱크": "대",
-            "FRP물탱크-1": "대",
-            "FRP물탱크-2": "대",
-            "PE케미칼탱크": "대",
-            "PE물탱크": "대",
-            "FRP정화조(1)": "대",
-            "FRP정화조(2)": "대",
-        },
-        "파이프커버": {
-            # "가교발포폴리에틸렌보온재(카이론)-1": "m",
-            # "가교발포폴리에틸렌보온재(카이론)-2": "m",
-            # "유리섬유보온재": "m",
-            "아마젤에어로젤단열재": "m",
-            "미네랄울보온재": "m",
-            # "고무발포보온재(카이플렉스)-1": "m",
-            # "고무발포보온재(카이플렉스)-2": "m",
-            # "AES울 불연성단열재": "m",
-            # "HITLIN PIPE COVER HG비발수 TYPE 보온재-1": "m",
-            # "HITLIN PIPE COVER HG비발수 TYPE 보온재-2": "m",
-            "HITLIN PIPE COVER HG발수 TYPE 보온재-1": "m",
-            "HITLIN PIPE COVER HG발수 TYPE 보온재-2": "m",
-            # "HITLIN PIPE COVER  HGA비발수 TYPE 보온재-1": "m",
-            # "HITLIN PIPE COVER  HGA비발수 TYPE 보온재-2": "m",
-            # "락킹식보온외장커버(파이프보온)": "개",
-            # "락킹식보온외장커버(엘보보온)": "개",
-            # "락킹식보온외장커버(밸브보온)": "개",
-            # "후크식 보온외장조립카바(파이프보온)": "개",
-            # "후크식 보온외장조립카바(엘보보온)": "개",
-            # "후크식 보온외장조립카바(밸브보온)": "개"
-        }
-    },
-
-    "전기자재": {
-        "절연전선": {
-            "내열비닐절연전선(HIV)": "m",
-            "난연PVC절연접지용전선(F-GV)": "m",
-            # "저독난연가교폴리올레핀절연전선(HFIX)": "m",
-            # "난연성폴리프렉스구출선(MLFC)": "m",
-            # "옥외용비닐절연전선(OW)": "m",
-            # "인입용비닐절연전선(DV)": "m",
-            # "고무절연캡타이어케이블(PNCT)(1)": "m",
-            # "고무절연캡타이어케이블(PNCT)(2)": "m",
-            # "비닐절연비닐캡타이어케이블(VCT)(1)": "m",
-            # "비닐절연비닐캡타이어케이블(VCT)(2)": "m",
-            # "전기기기용비닐절연전선(KIV)": "m",
-            # "기구용비닐코드": "m",
-            # "고무코드(CTF)": "m",
-            # "클로로프렌피복인출선(CR배선)": "m",
-            # "용접용케이블(WCT)": "m"
-        },
-        "전력케이블": {
-            "절연난연PVC시스케이블(FW-CV, TFR-CV)": "m",
-            # "합금 케이블(하이랙스, HiRaCS)": "m",
-            # "절연저독성난연폴리올레핀시스케이블(HFCO)": "m",
-            # "수밀형저독성난연동심중성선케이블(FR-CN/CO-W)": "m",
-            # "수밀형동심중성선케이블(CN/CV-W)": "m"
-        },
-        "제어용케이블": {
-            # "절연저독성난연폴리올레핀시스제어용케이블(HFCCO)": "m",
-            # "절연저독성난연폴리올레핀시스차폐제어용케이블(HFCCO-SㆍSB)": "m",
-            # "절연저독성난연폴리올레핀시스알루미늄마일라테이프제어용케이블(HFCCO-AMSㆍI/C AMS)": "m",
-            "절연난연시스제어케이블(FW-CVV)": "m",
-            "절연난연시스제어차폐케이블(FW-CVV-SㆍSB)": "m",
-            "절연난연시스알루미늄마일라테이프차폐제어케이블(FW-CVV-AMSㆍI/C AMS)": "m"
-        },
-        # "소방용케이블": [
-            # "난연PVC시스트레이용내화케이블(TFR-8)",
-            # "저독성난연폴리올레핀시스트레이용난연내화케이블(NFR-8)",
-            # "난연PVC시스화재경보용내열케이블(TFR-3)",
-            # "저독성난연폴리올레핀시스화재경보용내열케이블(NFR-3)",
-            # "전선관일체형내화전선"
-        # ],
-        "통신용케이블": {
-            # "비닐절연비닐시스전화용국내케이블": "m",
-            # "폴리에틸렌절연비닐시스내쌍케이블(CPEV)": "m",
-            # "PCM(DS1)케이블": "m",
-            "광케이블": "m",
-            # "고주파폴리에틸렌절연동축케이블(ECX)": "m",
-            # "인터폰선ㆍ전화선ㆍ점퍼선(TIVㆍTOVㆍTJV)": "m",
-            # "위성방송수신용케이블(HFBT)": "m",
-            # "신호용케이블": "m",
-            "LAN(UTP)케이블(1)": "m",
-            "LAN(UTP)케이블(2)": "m"
-        },
-        # "기타특수케이블": [
-            # "가요성알루미늄피케이블",
-            # "전선·케이블",
-            # "수중케이블(CVF)",
-            # "알루미늄도체케이블(ACSR)",
-            # "엘리베이터케이블",
-            # "테프론전선",
-            # "전기용나동선",
-            # "에나멜동선ㆍ동부스바",
-            # "누수/누유감지시스템",
-            # "히팅케이블(1)",
-            # "히팅케이블(2)",
-            # "히팅케이블(3)",
-        # ],
-        # "전선원부자재": [
-            # "부스덕트 및 부품(1)",
-            # "부스덕트 및 부품(2)",
-            # "부스덕트 및 부품(3)",
-            # "부스덕트 및 부품(4)",
-            # "슬리브-1",
-            # "슬리브-2",
-            # "케이블접속재 및 접속자재",
-            # "압착단자, 동관단자, EYECAP",
-            # "단자대",
-            # "BIMETAL LUG"
-        # ],
-        "전선관": {
-            "광케이블통신관": "m",
-            # "나사없는전선관": "m",
-            # "나사없는전선관 및 부속품(1)": "개",
-            # "나사없는전선관 및 부속품(2)": "개",
-            # "나사없는전선관용 원터치이음쇠(EZ커넥터)": "개",
-            # "강제전선관": "m",
-            # "FC통신관": "m",
-            # "강제전선관부품-1": "개",
-            # "강제전선관부품-2": "개",
-            # "노출배관용부품(전선관용)": "개",
-            "경질비닐(PVC)전선관": "m",
-            # "경질비닐(PVC)전선관부품": "개",
-            # "합성수지제가요전선관": "m",
-            # "합성수지제가요전선관부품": "개",
-            "파상형경질(ELP)전선관": "m",
-            "폴리에틸렌(PE)전선관": "m",
-            "후렉시블전선관": "m",
-            # "후렉시블전선관부품(1)": "개",
-            # "후렉시블전선관부품(2)": "개",
-            # "몰드": "개",
-            # "전선덕트": "m"
-        },
-        # "전선관로재": {
-            # "레이스웨이": "m",
-            # "케이블타이": "개",
-            # "케이블연소방지제 방화커버": "개",
-            # "트레이관통부 FireZero Tray 방화커버": "개",
-            # "금속제박스 및 커버(전선관용)": "개",
-            # "풀박스": "개",
-            # "플라스틱콘트롤BOX(1)": "개",
-            # "플라스틱콘트롤BOX(2)": "개",
-            # "플라스틱콘트롤BOX(3)": "개",
-            # "케이블트레이(KSC8464) 및 부속품(1)": "m",
-            # "케이블트레이(KSC8464) 및 부속품(2)-1": "m",
-            # "케이블트레이(KSC8464) 및 부속품(2)-2": "m",
-            # "CABLE TRAY (사다리형, LADDER TRAY)": "m",
-            # "내진서포트행거·내진연결조인트": "개",
-            # "광덕트": "m",
-            # "래더트레이": "m",
-            # "하이박스": "개"
-        # },
-<<<<<<< HEAD
-        # "전력기기": {
-=======
-        "전력기기": {
->>>>>>> d3ccb766
-            # "전기차충전소 안전시설물": "대",
-            # "저손실하이브리드변압기": "대",
-            "정류기충전기": "대",
-            "변압기(1)": "대",
-            "변압기(2)": "대",
-            # "변압기(3)": "대",
-            # "변압기(4)": "대",
-            # "무정전전원장치": "대",
-            # "자동전압조정기": "대",
-            # "회전위상변환기": "대",
-            "소프트스타터": "대",
-            # "전해용콘덴서(1)": "개",
-            # "전해용콘덴서(2)": "개",
-            # "기기용콘덴서": "개",
-            # "인버터판넬/에너지절전기": "대",
-            # "진상용콘덴서": "개",
-            # "TWTX 전동기": "대",
-            # "유도전동기": "대",
-            # "인버터판넬": "대",
-            # "마이크로서지필터": "개",
-            # "조작트랜스포머": "대",
-            "인버터(1)": "대",
-            "인버터(2)": "대",
-            # "인버터(3)": "대",
-            # "인버터(4)": "대",
-            # "에너지회생장치": "대",
-            # "직류전동기제어컨버터": "대",
-            # "직류전동기제어반": "대"
-        # },
-        # "배전기기": {
-            # "변류기보호장치": "개",
-            # "피뢰기(LA)": "개",
-            # "아크차단기": "개",
-            # "누전차단기(ELB)(1)-1": "개",
-            # "누전차단기(ELB)(1)-2": "개",
-            # "누전차단기(ELB)(2)": "개",
-            # "배선용차단기(1)": "개",
-            # "배선용차단기(2)": "개",
-            # "배선용차단기(3)": "개",
-            # "고압전동기 원격 절연저항 측정 시스템": "대",
-            # "배선용차단기(MCCB)함": "개",
-            # "기중차단기(DC)": "개",
-            # "기중차단기(A.C.B)": "개",
-            # "고압개폐기": "개",
-            # "전자개폐기": "개",
-            # "무정전절체스위치": "개",
-            # "진공차단기(V.C.B)": "개",
-            # "회로ㆍ가조정형차단기": "개",
-            # "전자접촉기": "개",
-            # "진공접촉기(VCS)": "개",
-            # "열동형과부하계전기": "개",
-            # "블록형전원분배기": "개"
-        # },
-        # "절연재료": {
-            # "절연재료": "㎏"
-        # },
-        # "수ㆍ배전반": [
-            # "분전반KIT",
-            # "분전반 · 계량기함",
-            # "IoT스마트컨버터",
-            # "지능형분전반",
-            # "소수력발전장치"
-        # ],
-        # "배전제어기기": [
-            # "배전제어부품",
-            # "계전기(릴레이)(1)",
-            # "계전기(릴레이)(2)",
-            # "계전기(릴레이)(3)",
-            # "계전기(릴레이)(4)",
-            # "산업용자동제어기기부품"
-        # ],
-        # "자동화기기": [
-            # "원격통합관리시스템",
-            # "원격감시시스템(1)",
-            # "원격감시시스템(2)",
-            # "원격감시시스템(3)",
-            # "프로그래머블 로직 콘트롤러(1)",
-            # "프로그래머블 로직 콘트롤러(2)",
-            # "프로그래머블 로직 콘트롤러(3)",
-            # "프로그래머블 로직 콘트롤러(4)",
-            # "전력선통신기반통합제어시스템",
-            # "원방감시제어시스템(1)",
-            # "원방감시제어시스템(2)",
-            # "누수·누액·누유감지시스템",
-            # "스마트센서·아이솔레이터"
-        # ],
-        # "전등": [
-            # "형광등",
-            # "항공등화(비행장조명기구)(1)",
-            # "항공등화(2)",
-            # "LED전구",
-            # "LED 형광등",
-            # "LED 투광등",
-            # "나트륨등",
-            # "메탈하라이드등",
-            # "재실감지센서-1",
-            # "재실감지센서-2"
-        # ],
-    },
-
-    "석유화학": {
-        "유화제품": {
-            "석유화학제품": "ton"
-        },
-        "화공약품": {
-            "화공약품": "㎏",
-            "시약": "㎏",
-            "에어졸(1)": "개",
-            "에어졸(2)": "개",
-            # "활성탄소": "㎏"
-        },
-        "합성수지·고무제품": {
-            "PVC호스(1)": "m",
-            "PVC호스(2)": "m",
-            # "불포화폴리에스터수지": "㎏",
-            "방진ㆍ방음패드": "㎡",
-            # "고무호스": "m",
-            # "고압호스": "m",
-            # "고무판(1)": "㎡",
-            # "고무판(2)": "㎡",
-            # "고무용약품": "㎏",
-            "Flake Lining 재": "㎏",
-            "PTFE(테프론)판": "㎡", ##PTFE(테프론)판(백색) - 5T 1,000×1,000
-            "POM(아세탈)판": "㎡",
-            "MC(나일론)판": "㎡",
-            "ABS판": "㎡",
-            "PET판": "㎡",
-            "포맥스판": "㎡",
-            "PVC평판": "㎡",
-            "PPㆍPE평판": "㎡",
-            "PVCㆍPPㆍPE봉": "m",
-            "ABS봉": "m",
-            "PTFE(테프론)봉": "m",
-            # "에폭시봉": "m",
-            # "아크릴봉": "m",
-            # "아크릴거울": "㎡",
-            # "아크릴평판": "㎡",
-            # "압출아크릴판": "㎡",
-            # "아크릴파이프": "m"
-        },
-        # "연료": [
-            # "연탄",
-            # "무연탄",
-            # "연료유",
-            # "연료가스",
-            # "가스"
-        # ],
-        # "가스기기": [
-            # "가스기기(1)",
-            # "가스기기(2)",
-            # "가스기기(3)",
-            # "가스용기"
-        # ],
-        # "윤활유": {
-            # "워셔액": "ℓ",
-            # "절연유": "ℓ",
-            # "부동액": "ℓ",
-            # "그리스(1)": "㎏",
-            # "그리스(2)": "㎏",
-            # "자동차용윤활유": "ℓ",
-            # "산업용윤활유": "ℓ"
-        # }
-    }
-}
+            log(f"JSONC 파일을 찾을 수 없습니다: {jsonc_file_path}")
+            return {}
+    except Exception as e:
+        log(f"JSONC 파일 로드 중 오류 발생: {e}")
+        return {}
+
+# JSONC 파일에서 단위 정보 로드
+UNIT_DATA_FROM_JSONC = load_unit_data_from_jsonc()
+
+# 기존 INCLUSION_LIST 호환성을 위해 JSONC 데이터를 변환
+INCLUSION_LIST = UNIT_DATA_FROM_JSONC
 
 # --- 4. Playwright 웹 크롤러 클래스 ---
 class KpiCrawler:
     def __init__(self, target_major: str = None, target_middle: str = None,
                  target_sub: str = None, crawl_mode: str = "all",
-                 start_year: str = None, start_month: str = None, max_concurrent=3):
+                 start_year: str = None, start_month: str = None, max_concurrent=5,
+                 force_refresh: bool = False):
         """
         KPI 크롤러 초기화
         
@@ -858,11 +101,27 @@
             start_year: 시작 연도 (None이면 현재 연도)
             start_month: 시작 월 (None이면 현재 월)
             max_concurrent: 최대 동시 실행 수
+            force_refresh: 캐시 우회 옵션 (True면 실시간 데이터 조회)
         """
         self.base_url = "https://www.kpi.or.kr"
-        self.max_concurrent = max_concurrent
-        self.semaphore = asyncio.Semaphore(max_concurrent)
+        self.max_concurrent = 4  # 3에서 4로 증가 (서버 부하 고려하여 소폭 증가)
+        self.semaphore = asyncio.Semaphore(self.max_concurrent)
+        
+        # 페이지 풀 관리 - category_extractor_optimized.py와 동일한 방식으로 간소화
+        self.max_concurrent_pages = 4  # 동시 페이지 수를 3에서 4개로 증가
+        self.page_semaphore = asyncio.Semaphore(self.max_concurrent_pages)
+        # 페이지 풀 제거 - 각 작업마다 새 페이지 생성/닫기 방식 사용
+        # self.page_pool = []
+        # self.page_pool_semaphore = asyncio.Semaphore(1)  # 페이지 풀 접근 동기화
+        
         self.supabase = supabase  # 전역 supabase 객체 참조
+        
+        # auth.json 파일 경로 추가
+        self.auth_file = os.path.join(os.path.dirname(__file__), "auth.json")
+        
+        # 페이지 풀 관리 제거 - category_extractor_optimized.py 방식 사용
+        # self.page_pool = []
+        # self.pool_size = 3
         
         # 새로 추가된 속성들
         self.target_major_category = target_major
@@ -871,12 +130,20 @@
         self.crawl_mode = crawl_mode
         self.start_year = start_year or str(datetime.now().year)
         self.start_month = start_month or str(datetime.now().month)
+        self.force_refresh = force_refresh  # 캐시 우회 옵션 저장
         
         self.processor = create_data_processor('kpi')
+        
+        # JSONC 포함 항목 캐싱
+        self.included_categories_cache = self._build_included_categories_cache()
+        
+        # 타임아웃 감지 및 강제 재생성 설정
+        self.page_timeout_threshold = 30  # 30초 이상 응답 없으면 강제 재생성
+        self.page_last_activity = {}  # 페이지별 마지막 활동 시간 추적
         
         # 배치 처리용 변수
         self.batch_data = []
-        self.batch_size = 5  # 소분류 5개마다 처리
+        self.batch_size = 6  # 소분류 5에서 6으로 증가 (소폭 증가)
         self.processed_count = 0
         
         log(f"크롤러 초기화 - 크롤링 모드: {self.crawl_mode}")
@@ -884,6 +151,7 @@
         log(f"  타겟 중분류: {self.target_middle_category}")
         log(f"  타겟 소분류: {self.target_sub_category}")
         log(f"  시작날짜: {self.start_year}-{self.start_month}")
+        log(f"  캐시 우회 모드: {self.force_refresh}")
 
     async def run(self):
         """크롤링 프로세스 실행"""
@@ -892,7 +160,7 @@
             async with async_playwright() as p:
                 # GitHub Actions 환경에서 더 안정적인 브라우저 설정
                 browser = await p.chromium.launch(
-                    headless=True,
+                    headless=False,
                     args=[
                         '--no-sandbox',
                         '--disable-setuid-sandbox',
@@ -903,7 +171,16 @@
                         '--window-size=1920,1080'
                     ]
                 )
-                self.context = await browser.new_context()
+                
+                # 기존 인증 상태 로드 또는 새 컨텍스트 생성
+                if os.path.exists(self.auth_file):
+                    log("기존 인증 상태 로드")
+                    self.context = await browser.new_context(
+                        storage_state=self.auth_file)
+                else:
+                    log("새 브라우저 컨텍스트 생성")
+                    self.context = await browser.new_context()
+                    
                 self.page = await self.context.new_page()
 
                 await self._login()
@@ -915,10 +192,13 @@
                 
                 log(f"\n🟢 === 크롤링 완료: 총 {self.processed_count}개 소분류 처리됨 === 🟢\n")
 
+                # 페이지 풀 정리 제거 - 페이지 풀 관리 방식 변경
+                
                 await browser.close()
                 return self.processor
         except Exception as e:
             log(f"크롤링 중 오류 발생: {str(e)}", "ERROR")
+            # 페이지 풀 정리 제거 - 페이지 풀 관리 방식 변경
             if browser:
                 try:
                     await browser.close()
@@ -926,31 +206,199 @@
                     pass
             raise
 
+    # 페이지 풀 관리 함수들 제거 - category_extractor_optimized.py 방식 사용
+    # async def _get_page_from_pool(self):
+    #     """페이지 풀에서 페이지를 가져오거나 새로 생성 (간소화된 로그인 상태 확인)"""
+    #     async with self.page_pool_semaphore:
+    #         if self.page_pool:
+    #             page = self.page_pool.pop()
+    #             log(f"    📄 페이지 풀에서 페이지 가져옴 (남은 풀 크기: {len(self.page_pool)})")
+    #             
+    #             # 간소화된 페이지 상태 확인 - 페이지가 닫혔는지만 확인
+    #             try:
+    #                 # 페이지가 유효한지 간단히 확인
+    #                 await page.evaluate('document.title')
+    #                 log(f"    ✅ 페이지 풀 페이지 상태 유효")
+    #                 return page
+    #             except Exception as e:
+    #                 log(f"    ⚠️ 페이지 풀 페이지 상태 확인 실패: {str(e)} - 새 페이지 생성")
+    #                 try:
+    #                     await page.close()
+    #                 except:
+    #                     pass
+    #                 new_page = await self.context.new_page()
+    #                 log(f"    ✅ 새 페이지 생성 완료")
+    #                 return new_page
+    #         else:
+    #             log(f"    📄 페이지 풀이 비어있음 - 새 페이지 생성")
+    #             new_page = await self.context.new_page()
+    #             log(f"    ✅ 새 페이지 생성 완료")
+    #             return new_page
+
+    async def _return_page_to_pool(self, page):
+        """페이지를 풀에 반환 - category_extractor_optimized.py와 동일한 방식"""
+        async with self.page_pool_semaphore:
+            if len(self.page_pool) < self.max_concurrent_pages:  # 최대 동시 페이지 수로 제한
+                # 페이지 상태 초기화
+                try:
+                    await page.goto("about:blank")
+                    self.page_pool.append(page)
+                    log(f"    📄 페이지를 풀에 반환 (현재 풀 크기: {len(self.page_pool)})")
+                except Exception as e:
+                    # 페이지가 손상된 경우 닫기
+                    log(f"    ⚠️ 페이지 상태 초기화 실패, 페이지 닫기: {str(e)}")
+                    try:
+                        await page.close()
+                    except:
+                        pass
+            else:
+                # 풀이 가득 찬 경우 페이지 닫기
+                log(f"    📄 페이지 풀이 가득참 ({len(self.page_pool)}/{self.max_concurrent_pages}), 페이지 닫기")
+                try:
+                    await page.close()
+                except:
+                    pass
+
+    async def _check_page_timeout(self, page, operation_name="operation"):
+        """페이지 타임아웃 감지 및 강제 재생성"""
+        page_id = id(page)
+        current_time = time.time()
+        
+        # 마지막 활동 시간 확인
+        if page_id in self.page_last_activity:
+            last_activity = self.page_last_activity[page_id]
+            time_since_last_activity = current_time - last_activity
+            
+            if time_since_last_activity > self.page_timeout_threshold:
+                log(f"    ⚠️ 페이지 타임아웃 감지: {operation_name} - {time_since_last_activity:.1f}초 경과, 강제 재생성")
+                
+                # 페이지 강제 종료 및 새로 생성
+                try:
+                    await page.close()
+                except:
+                    pass
+                
+                # 새 페이지 생성
+                new_page = await self.context.new_page()
+                self.page_last_activity[id(new_page)] = current_time
+                log(f"    ✅ 타임아웃 페이지 강제 재생성 완료")
+                return new_page
+        
+        # 활동 시간 업데이트
+        self.page_last_activity[page_id] = current_time
+        return page
+
+    async def _safe_page_operation(self, page, operation, *args, **kwargs):
+        """안전한 페이지 작업 실행 (타임아웃 감지 포함)"""
+        operation_name = operation.__name__ if hasattr(operation, '__name__') else str(operation)
+        
+        # 타임아웃 체크
+        page = await self._check_page_timeout(page, operation_name)
+        
+        try:
+            # 작업 실행
+            result = await operation(page, *args, **kwargs)
+            # 활동 시간 업데이트
+            self.page_last_activity[id(page)] = time.time()
+            return result
+        except Exception as e:
+            log(f"    ⚠️ 페이지 작업 실패: {operation_name} - {str(e)}")
+            
+            # 타임아웃 체크 (작업 실패 시에도)
+            page = await self._check_page_timeout(page, f"failed_{operation_name}")
+            raise e
+    #             try:
+    #                 await page.close()
+    #             except:
+    #                 pass
+
+    # async def _cleanup_page_pool(self):
+    #     """페이지 풀 정리"""
+    #     while self.page_pool:
+    #         page = self.page_pool.pop()
+    #         try:
+    #             await page.close()
+    #         except:
+    #             pass
+
     async def _login(self):
-        """로그인 페이지로 이동하여 로그인 수행"""
-        await self.page.goto(f"{self.base_url}/www/member/login.asp")
-
-        username = os.environ.get("KPI_USERNAME")
-        password = os.environ.get("KPI_PASSWORD")
-
-        if not username or not password:
-            raise ValueError(".env.local 파일에 KPI_USERNAME과 "
-                             "KPI_PASSWORD를 설정해야 합니다.")
-
-        # GitHub Actions 환경에서 더 안정적인 로그인 처리
-        await self.page.wait_for_load_state('networkidle', timeout=45000)
-        await asyncio.sleep(2)  # 추가 안정화 대기
-        
-        await self.page.locator("#user_id").fill(username)
-        await asyncio.sleep(1)
-        await self.page.locator("#user_pw").fill(password)
-        await asyncio.sleep(1)
-        await self.page.locator("#sendLogin").click()
-
-        # 로그인 완료 대기시간 증가
-        await self.page.wait_for_load_state('networkidle', timeout=45000)
-        await asyncio.sleep(3)  # 로그인 후 추가 대기
-        log("로그인 완료", "SUCCESS")
+        """로그인 페이지로 이동하여 로그인 수행 (재시도 로직 포함)"""
+        max_retries = 3
+        for attempt in range(max_retries):
+            try:
+                log(f"로그인 시도 {attempt + 1}/{max_retries}")
+                await self.page.goto(f"{self.base_url}/www/member/login.asp")
+                await self.page.wait_for_load_state('networkidle', timeout=45000)
+                await asyncio.sleep(2)
+
+                # 이미 로그인되어 있는지 확인 (더 정확한 검증)
+                if "login.asp" not in self.page.url:
+                    # 로그인 상태를 더 정확히 확인하기 위해 로그아웃 버튼이나 사용자 정보 확인
+                    try:
+                        logout_button = self.page.locator("text=로그아웃")
+                        if await logout_button.is_visible(timeout=5000):
+                            log("기존 로그인 세션 유효 (로그아웃 버튼 확인)")
+                            await self.context.storage_state(path=self.auth_file)
+                            return True
+                    except:
+                        pass
+                    
+                    # 로그아웃 버튼이 없어도 URL로 판단
+                    log("기존 로그인 세션 유효 (URL 기준)")
+                    await self.context.storage_state(path=self.auth_file)
+                    return True
+
+                username = os.environ.get("KPI_USERNAME")
+                password = os.environ.get("KPI_PASSWORD")
+
+                if not username or not password:
+                    raise ValueError(".env.local 파일에 KPI_USERNAME과 "
+                                     "KPI_PASSWORD를 설정해야 합니다.")
+
+                # GitHub Actions 환경에서 더 안정적인 로그인 처리
+                await self.page.locator("#user_id").clear()
+                await self.page.locator("#user_pw").clear()
+                await asyncio.sleep(1)
+                await self.page.locator("#user_id").fill(username)
+                await asyncio.sleep(1)
+                await self.page.locator("#user_pw").fill(password)
+                await asyncio.sleep(1)
+                await self.page.locator("#sendLogin").click()
+
+                # 로그인 완료 대기시간 증가
+                await self.page.wait_for_load_state('networkidle', timeout=45000)
+                await asyncio.sleep(3)  # 로그인 후 추가 대기
+                
+                if "login.asp" not in self.page.url:
+                    # 로그인 성공 여부를 더 정확히 확인
+                    try:
+                        logout_button = self.page.locator("text=로그아웃")
+                        if await logout_button.is_visible(timeout=5000):
+                            log("로그인 성공 (로그아웃 버튼 확인)", "SUCCESS")
+                            # 세션 상태 저장
+                            await self.context.storage_state(path=self.auth_file)
+                            return True
+                    except:
+                        pass
+                    
+                    # 로그아웃 버튼이 없어도 URL로 판단
+                    log("로그인 성공 (URL 기준)", "SUCCESS")
+                    # 세션 상태 저장
+                    await self.context.storage_state(path=self.auth_file)
+                    return True
+                else:
+                    log(f"로그인 실패 (시도 {attempt + 1})")
+                    if attempt < max_retries - 1:
+                        await asyncio.sleep(5)
+                        if os.path.exists(self.auth_file):
+                            os.remove(self.auth_file)
+
+            except Exception as e:
+                log(f"로그인 오류 (시도 {attempt + 1}): {str(e)}")
+                if attempt < max_retries - 1:
+                    await asyncio.sleep(5)
+
+        raise ValueError("로그인에 실패했습니다.")
 
     async def _navigate_to_category(self):
         """카테고리 페이지로 이동 및 초기 설정 (재시도 로직 포함)"""
@@ -1163,26 +611,28 @@
                     if middle_name != self.target_middle_category:
                         log(f"  [SKIP] 타겟 중분류가 아님: '{middle_name}' 건너뜁니다.")
                         continue
+                    else:
+                        log(f"  중분류 '{middle_name}' 포함 (타겟 중분류 일치)")
                 elif self.crawl_mode == "major_only":
                     # major_only 모드에서는 모든 중분류 처리
                     pass
-                
-                # 기존 INCLUSION_LIST 로직 (하위 호환성 유지)
-                inclusions_for_major = INCLUSION_LIST.get(major['name'], {})
-                
-                # 대분류에 설정이 없으면 모든 중분류 제외 (단, 새로운 모드에서는 무시)
-                if not inclusions_for_major and self.crawl_mode == "all":
-                    log(f"  [SKIP] 포함 목록 없음: 중분류 '{middle_name}' 건너뜁니다.")
-                    continue
-                
-                # 대분류가 "__ALL__"로 설정된 경우 모든 중분류 포함
-                if inclusions_for_major == "__ALL__":
-                    log(f"  중분류 '{middle_name}' 포함 (대분류 전체 포함 설정)")
-                else:
-                    # 중분류가 포함 목록에 없으면 제외
-                    if middle_name not in inclusions_for_major:
-                        log(f"  [SKIP] 포함 목록에 없음: 중분류 '{middle_name}' 건너뜁니다.")
+                elif self.crawl_mode == "all":
+                    # 기존 INCLUSION_LIST 로직 (하위 호환성 유지)
+                    inclusions_for_major = INCLUSION_LIST.get(major['name'], {})
+                    
+                    # 대분류에 설정이 없으면 모든 중분류 제외
+                    if not inclusions_for_major:
+                        log(f"  [SKIP] 포함 목록 없음: 중분류 '{middle_name}' 건너뜁니다.")
                         continue
+                    
+                    # 대분류가 "__ALL__"로 설정된 경우 모든 중분류 포함
+                    if inclusions_for_major == "__ALL__":
+                        log(f"  중분류 '{middle_name}' 포함 (대분류 전체 포함 설정)")
+                    else:
+                        # 중분류가 포함 목록에 없으면 제외
+                        if middle_name not in inclusions_for_major:
+                            log(f"  [SKIP] 포함 목록에 없음: 중분류 '{middle_name}' 건너뜁니다.")
+                            continue
 
                 try:
                     # 중분류 페이지로 이동
@@ -1190,30 +640,77 @@
                     log(f"  중분류 '{middle_name}' "
                         f"페이지로 이동: {middle_url}")
                     await self.page.goto(middle_url)
-                    await self.page.wait_for_load_state(
-                        'networkidle')
+                    await self.page.wait_for_load_state('networkidle')
+                    
+                    # 중분류 페이지 안정화를 위한 추가 대기
+                    await asyncio.sleep(4)  # 3초에서 4초로 증가
+                    
+                    # 페이지 로드 완료 확인
+                    await self.page.wait_for_load_state('domcontentloaded')
+                    await asyncio.sleep(3)  # 2초에서 3초로 증가
 
                     # 소분류가 숨겨져 있을 수 있으므로 직접 찾기
-                    await self.page.wait_for_timeout(2000)
+                    await self.page.wait_for_timeout(5000)  # 3초에서 5초로 증가하여 안정성 개선
 
                     # 소분류 크롤링 (detail.asp?CATE_CD= 링크만 사용)
                     sub_categories_info = []
                     
                     try:
                         detail_selector = 'a[href*="detail.asp?CATE_CD="]'
+                        
+                        # 소분류 링크가 로드될 때까지 재시도
+                        for attempt in range(3):
+                            try:
+                                await self.page.wait_for_selector(detail_selector, timeout=10000)
+                                break
+                            except Exception as e:
+                                if attempt == 2:
+                                    log(f"  소분류 링크 대기 실패: {str(e)}")
+                                    # 디버깅을 위한 페이지 스크린샷 캡처
+                                    try:
+                                        await self.page.screenshot(path=f"debug_middle_{middle_name}_attempt_{attempt}.png", full_page=True)
+                                        log(f"  디버깅 스크린샷 저장: debug_middle_{middle_name}_attempt_{attempt}.png")
+                                    except:
+                                        pass
+                                    raise e
+                                log(f"  소분류 링크 대기 재시도 {attempt + 1}/3")
+                                await asyncio.sleep(2)
+                        
+                        # 페이지 HTML을 확인하여 디버깅
+                        page_html = await self.page.content()
+                        log(f"  페이지 HTML 길이: {len(page_html)} characters")
+                        
+                        # subcate-up div 내용 확인
+                        try:
+                            subcate_up_div = await self.page.locator('div.subcate-up').inner_html()
+                            log(f"  subcate-up div 내용 길이: {len(subcate_up_div)} characters")
+                            log(f"  subcate-up div 내용: {subcate_up_div[:200]}...")
+                        except Exception:
+                            log("  subcate-up div를 찾을 수 없습니다")
+                        
                         all_links = await self.page.locator(detail_selector).all()
+                        log(f"    발견된 소분류 링크 개수: {len(all_links)}")
+                        
                         for link in all_links:
                             try:
-                                parent_li = await link.locator('..').get_attribute('title')
-                                sub_name = parent_li if parent_li else await link.inner_text()
+                                parent_li = link.locator('xpath=..')
+                                sub_name = await parent_li.get_attribute('title')
                                 sub_href = await link.get_attribute('href')
-                                if sub_href and sub_name.strip():
-                                    sub_categories_info.append({
-                                        'name': sub_name.strip(),
-                                        'href': sub_href
-                                    })
-                                    log(f"    발견된 소분류: '{sub_name.strip()}'")
-                            except Exception:
+                                
+                                if sub_href and sub_name and sub_name.strip():
+                                    # category_extractor_optimized.py와 동일한 방식으로 코드 추출
+                                    match = re.search(r'CATE_CD=([^&]+)', sub_href)
+                                    if match:
+                                        cate_cd = match.group(1)
+                                        sub_categories_info.append({
+                                            'name': sub_name.strip(),
+                                            'code': cate_cd,
+                                            'href': sub_href
+                                        })
+                                        log(f"    발견된 소분류: '{sub_name.strip()}'")
+                                        log(f"    링크: {sub_href}")
+                            except Exception as e:
+                                log(f"    링크 처리 중 오류: {str(e)}")
                                 continue
                     except Exception as e:
                         log(f"  소분류 수집 실패: {str(e)}")
@@ -1233,6 +730,13 @@
 
                 except Exception as e:
                     log(f"  중분류 '{middle_name}' 처리 중 오류: {str(e)}")
+                    # 중분류 처리 실패 시 페이지 상태 복구 시도
+                    try:
+                        await self.page.reload()
+                        await self.page.wait_for_load_state('networkidle')
+                        await asyncio.sleep(2)
+                    except Exception as recovery_error:
+                        log(f"  페이지 복구 실패: {str(recovery_error)}")
                     continue
 
     async def _crawl_subcategories_parallel(self, major_name,
@@ -1248,6 +752,7 @@
             
             # 유니코드 정규화 import
             import unicodedata
+            import re
             normalized_target = unicodedata.normalize('NFKC', self.target_sub_category)
             log(f"    [DEBUG] 타겟 소분류 정규화: '{normalized_target}'")
             
@@ -1256,43 +761,62 @@
                 normalized_web = unicodedata.normalize('NFKC', web_name)
                 
                 log(f"    [DEBUG] 웹사이트 소분류: '{web_name}' -> 정규화: '{normalized_web}'")
+                log(f"    [DEBUG] 타겟 소분류 정규화 값: '{normalized_target}'")
+                log(f"    [DEBUG] 웹사이트 소분류 정규화 값: '{normalized_web}'")
                 log(f"    [DEBUG] 정규화된 문자열 비교 결과: {normalized_web == normalized_target}")
                 
-                if normalized_web == normalized_target:
-                    log(f"    [MATCH] 소분류 매칭 성공: '{web_name}'")
-                    filtered_subs.append(sub_info)
+                # 소분류 이름에 괄호 안의 내용이 다른 경우를 대비하여, 괄호 안의 내용을 제외하고 비교
+                # 예: '스테인리스물탱크(1)-1'과 '스테인리스물탱크(2)-1'을 구분하기 위함
+                web_name_without_parentheses = re.sub(r'\([^)]*\)', '', normalized_web).strip()
+                target_name_without_parentheses = re.sub(r'\([^)]*\)', '', normalized_target).strip()
+
+                # 타겟 소분류에 괄호가 포함되어 있는지 확인
+                if '(' in self.target_sub_category and ')' in self.target_sub_category:
+                    # 괄호가 포함된 경우, 정확히 일치하는 경우만 허용
+                    if normalized_web == normalized_target:
+                        log(f"    [MATCH] 소분류 매칭 성공 (정확 일치): '{web_name}'")
+                        filtered_subs.append(sub_info)
+                    else:
+                        log(f"    [SKIP] 타겟 소분류가 아님 (괄호 포함): '{web_name}' 건너뜁니다.")
+                        sub_info['skip_reason'] = "타겟 소분류가 아님"
                 else:
-                    log(f"    [SKIP] 타겟 소분류가 아님: '{web_name}' 건너뜁니다.")
-                    sub_info['skip_reason'] = "타겟 소분류가 아님"
+                    # 괄호가 없는 경우, 괄호 제외 비교도 허용
+                    if (normalized_web == normalized_target or 
+                        web_name_without_parentheses == target_name_without_parentheses):
+                        log(f"    [MATCH] 소분류 매칭 성공 (유연 일치): '{web_name}'")
+                        filtered_subs.append(sub_info)
+                    else:
+                        log(f"    [SKIP] 타겟 소분류가 아님 (유연 일치): '{web_name}' 건너뜁니다.")
+                        sub_info['skip_reason'] = "타겟 소분류가 아님"
             sub_categories_info = filtered_subs
         elif self.crawl_mode in ["major_only", "middle_only"]:
             # major_only, middle_only 모드에서는 모든 소분류 처리
             pass
         elif self.crawl_mode == "all":
-            # 기존 INCLUSION_LIST 로직 (하위 호환성 유지)
-            inclusions_for_major = INCLUSION_LIST.get(major_name, {})
-            
-            # 대분류가 "__ALL__"로 설정된 경우 모든 중분류와 소분류 포함
-            if inclusions_for_major == "__ALL__":
-                log(f"    대분류 '{major_name}' 전체 포함 설정 - 중분류 '{middle_name}' 모든 소분류 포함")
-            else:
-                sub_inclusion_rule = inclusions_for_major.get(middle_name, {})
-                
-                # 중분류가 "__ALL__"이 아닌 경우, 특정 소분류만 포함
-                if sub_inclusion_rule != "__ALL__":
-                    if isinstance(sub_inclusion_rule, dict) and sub_inclusion_rule:
-                        filtered_subs = []
-                        for sub_info in sub_categories_info:
-                            if sub_info['name'] in sub_inclusion_rule:
-                                filtered_subs.append(sub_info)
-                            else:
-                                log(f"    [SKIP] 포함 목록에 없음: 소분류 '{sub_info['name']}' 건너뜁니다.")
-                                sub_info['skip_reason'] = "포함 목록에 없음"
-                        sub_categories_info = filtered_subs  # 필터링된 목록으로 교체
-                    else:
-                        # 빈 딕셔너리이거나 잘못된 형식인 경우 모든 소분류 제외
-                        log(f"    [SKIP] 포함할 소분류 없음: 중분류 '{middle_name}' 모든 소분류 건너뜁니다.")
-                        return
+            # 캐싱된 JSONC 데이터를 사용하여 주석 처리되지 않은 항목만 미리 필터링
+            filtered_subs = []
+            
+            # 캐싱된 데이터에서 해당 중분류의 포함된 소분류 목록 가져오기
+            included_subs = []
+            if (major_name in self.included_categories_cache and 
+                middle_name in self.included_categories_cache[major_name]):
+                included_subs = self.included_categories_cache[major_name][middle_name]
+            
+            for sub_info in sub_categories_info:
+                sub_name = sub_info['name']
+                
+                # 캐싱된 목록에 포함되어 있는지 확인
+                if sub_name in included_subs:
+                    filtered_subs.append(sub_info)
+                else:
+                    log(f"    [SKIP] JSONC에서 주석 처리됨: 소분류 '{sub_name}' 건너뜁니다.")
+                    sub_info['skip_reason'] = "JSONC에서 주석 처리됨"
+            
+            sub_categories_info = filtered_subs
+            
+            if not sub_categories_info:
+                log(f"    중분류 '{middle_name}': JSONC에 포함된 소분류가 없습니다.")
+                return
 
         if not sub_categories_info:
             log(f"    중분류 '{middle_name}': "
@@ -1373,7 +897,9 @@
                     total_processed += processed_count
                     
                     # supabase 저장
-                    saved_count = await self.processor.save_to_supabase(processed_data)
+                    saved_count = await self.processor.save_to_supabase(
+                        processed_data, force_refresh=self.force_refresh
+                    )
                     total_saved += saved_count
                     
                     if saved_count == 0:
@@ -1410,86 +936,153 @@
     async def _crawl_single_subcategory(self, major_name,
                                         middle_name, sub_info):
         """단일 소분류 크롤링 (세마포어로 동시 실행 수 제한)"""
-        async with self.semaphore:
+        async with self.page_semaphore:  # 페이지 세마포어 사용
             sub_name = sub_info['name']
-            sub_href = sub_info['href']
-            sub_url = f"{self.base_url}/www/price/{sub_href}"
+            sub_code = sub_info.get('code', '')
+            
+            # category_extractor_optimized.py와 동일한 URL 구성 방식
+            sub_url = f"https://www.kpi.or.kr/www/price/detail.asp?CATE_CD={sub_code}"
+            if len(sub_code) >= 4:
+                item_cd = sub_code[-4:]
+                sub_url += f"&ITEM_CD={item_cd}"
 
             log(f"  - 중분류 '{middle_name}' > "
                 f"소분류 '{sub_name}' 데이터 수집 시작")
 
-            new_page = None
-            max_retries = 3
-            
-            for attempt in range(max_retries):
+            # category_extractor_optimized.py 방식: 간단하고 확실한 페이지 관리
+            new_page = await self.context.new_page()
+            log(f"    새 페이지 생성: {sub_name}")
+            
+            try:
+                # 페이지 로드 (안전한 작업으로 래핑)
+                async def load_page(page):
+                    await page.goto(sub_url, timeout=60000)
+                    await page.wait_for_load_state('networkidle', timeout=45000)
+                
+                await self._safe_page_operation(new_page, load_page)
+                
+                # "물가추이 보기" 탭 이동 및 규격명 추출 (개선된 재시도 로직)
+                for retry in range(5):
+                    try:
+                        # 다양한 셀렉터로 탭 찾기 시도 (사용자 제공 HTML 구조 반영)
+                        selectors = [
+                            'a[href*="detail_change.asp"] span:has-text("물가추이 보기")',
+                            'a[href*="detail_change.asp"]',
+                            'span:has-text("물가추이 보기")',
+                            'a:has(span:has-text("물가추이 보기"))',
+                            'a:has-text("물가추이 보기")',
+                            'text=물가추이 보기',
+                            'a[href*="price_trend"]',
+                            'a:contains("물가추이")',
+                            '.tab-menu a:has-text("물가추이")',
+                            'ul.tab-list a:has-text("물가추이")'
+                        ]
+                        
+                        clicked = False
+                        for selector in selectors:
+                            try:
+                                async def wait_and_click(page):
+                                    await page.wait_for_selector(selector, timeout=15000)
+                                    await page.click(selector, timeout=45000)
+                                await self._safe_page_operation(new_page, wait_and_click)
+                                clicked = True
+                                break
+                            except:
+                                continue
+                        
+                        if not clicked:
+                            raise Exception("물가추이 보기 탭을 찾을 수 없음")
+                        
+                        async def wait_for_selt_list(page):
+                            await page.wait_for_selector(".selt-list", timeout=15000)
+                        await self._safe_page_operation(new_page, wait_for_selt_list)
+                        break
+                    except Exception as e:
+                        if retry == 4:
+                            log(f"    ❌ 물가추이 보기 탭 클릭 완전 실패: {str(e)}")
+                            raise e
+                        log(f"    ⚠️ 물가추이 보기 탭 클릭 재시도 {retry + 1}/5: {str(e)}")
+                        await asyncio.sleep(3)
+                        await new_page.reload()
+                        await new_page.wait_for_load_state('networkidle', timeout=30000)
+                
+                # 규격명 추출 - 숨겨진 요소도 처리할 수 있도록 수정
+                spec_selector = "#ITEM_SPEC_CD option:first-child"
                 try:
-                    # 새로운 페이지 컨텍스트 생성 (병렬 처리를 위해)
-                    new_page = await self.context.new_page()
-                    
-                    # 페이지 로드 재시도 로직
-                    await new_page.goto(sub_url, timeout=60000)
-                    await new_page.wait_for_load_state('networkidle', timeout=45000)
-                    
-                    # "물가추이 보기" 탭 이동 및 규격명 추출
-                    await new_page.click("text=물가추이 보기")
-                    await new_page.wait_for_selector(".selt-list", timeout=5000)
-                    spec_name = await new_page.locator(".selt-list option:first-child").inner_text()
-                    
-                    # "물가정보 보기" 탭 이동 및 단위 추출
-                    await new_page.click("text=물가정보 보기")
-                    await new_page.wait_for_selector("table", timeout=5000)
-                    unit = await new_page.locator("table tr:first-child td:last-child").inner_text()
-                    
-                    # 가격 데이터 수집
-                    result = await self._get_price_data_with_page(
-                        new_page, major_name, middle_name, sub_name, sub_url)
-
-                    # 추출된 규격명과 단위를 결과에 추가 (이미 _get_price_data_with_page에서 처리됨)
-
-                    # 페이지 정리
-                    await new_page.close()
+                    # 먼저 요소가 존재하는지 확인
+                    async def wait_for_spec_selector(page):
+                        await page.wait_for_selector(spec_selector, timeout=5000, state='attached')
+                    await self._safe_page_operation(new_page, wait_for_spec_selector)
+                    # 숨겨진 요소도 텍스트를 가져올 수 있도록 수정
+                    spec_name = await new_page.evaluate(f'document.querySelector("{spec_selector}").textContent')
+                except Exception as e:
+                    # 대안 셀렉터 시도
+                    try:
+                        spec_name = await new_page.locator("#ITEM_SPEC_CD option").first.inner_text()
+                    except:
+                        spec_name = "규격명 추출 실패"
+                        log(f"    규격명 추출 실패: {str(e)}")
+                
+                # "물가정보 보기" 탭 이동
+                async def click_price_info_tab(page):
+                    await page.click("text=물가정보 보기")
+                    await page.wait_for_selector("table", timeout=5000)
+                await self._safe_page_operation(new_page, click_price_info_tab)
+                
+                # JSONC 파일에서 실제 단위 추출
+                cate_cd = sub_url.split('CATE_CD=')[1].split('&')[0] if 'CATE_CD=' in sub_url else None
+                item_cd = sub_url.split('ITEM_CD=')[1].split('&')[0] if 'ITEM_CD=' in sub_url else None
+                
+                # 하드코딩된 단위 정보 가져오기 (JSONC 파일에서만)
+                unit = self._get_hardcoded_unit(major_name, middle_name, sub_name, spec_name)
+                if not unit:
+                    log(f"    ❌ JSONC 파일에서 단위를 찾을 수 없음: {major_name} > {middle_name} > {sub_name} > {spec_name}")
+                    return None  # 단위가 없으면 해당 규격 건너뛰기
+                else:
+                    log(f"    ✅ JSONC 파일에서 단위 추출: {unit}")
+                
+                # 가격 데이터 수집
+                result = await self._get_price_data_with_page(
+                    new_page, major_name, middle_name, sub_name, sub_url, spec_name, unit)
+
+                # 수집된 데이터가 있으면 즉시 처리하고 저장
+                has_data = (result and hasattr(result, 'raw_data_list')
+                            and result.raw_data_list)
+                if has_data:
+                    log(f"  - 소분류 '{sub_name}' 데이터 처리 및 저장 시작")
+
+                    # DataFrame으로 변환
+                    df = result.to_dataframe()
+
+                    if not df.empty:
+                        # DataFrame을 딕셔너리 리스트로 변환하여 저장
+                        processed_data = df.to_dict(orient='records')
+                        # Supabase에 저장 (중복 체크 비활성화 - 테스트용)
+                        saved_count = await result.save_to_supabase(processed_data, 'kpi_price_data', check_duplicates=False)
+                        log(f"  ✅ '{sub_name}' 완료: "
+                            f"{len(df)}개 데이터 → Supabase 저장 {saved_count}개 성공")
+                    else:
+                        log(f"  ⚠️ '{sub_name}' 완료: 저장할 데이터 없음")
+                else:
+                    log(f"  ⚠️ '{sub_name}' 완료: 처리할 데이터 없음")
+
+                return result
+
+            except Exception as e:
+                error_msg = (f"  ❌ 소분류 '{sub_name}' 처리 실패 "
+                             f"[대분류: {major_name}, 중분류: {middle_name}]: {str(e)}")
+                log(error_msg, "ERROR")
+                raise e
+            
+            finally:
+                # category_extractor_optimized.py 방식: finally 블록에서 확실한 페이지 닫기
+                if new_page:
+                    try:
+                        await new_page.close()
+                        log(f"    페이지 닫기 완료: {sub_name}")
+                    except Exception as e:
+                        log(f"    페이지 닫기 실패: {str(e)}")
                     new_page = None
-
-                    # 수집된 데이터가 있으면 즉시 처리하고 저장
-                    has_data = (result and hasattr(result, 'raw_data_list')
-                                and result.raw_data_list)
-                    if has_data:
-                        log(f"  - 소분류 '{sub_name}' 데이터 처리 및 저장 시작")
-
-                        # DataFrame으로 변환
-                        df = result.to_dataframe()
-
-                        if not df.empty:
-                            # DataFrame을 딕셔너리 리스트로 변환하여 저장
-                            processed_data = df.to_dict(orient='records')
-                            # Supabase에 저장 (중복 체크 활성화)
-                            saved_count = await result.save_to_supabase(processed_data, 'kpi_price_data', check_duplicates=True)
-                            log(f"  ✅ '{sub_name}' 완료: "
-                                f"{len(df)}개 데이터 → Supabase 저장 {saved_count}개 성공")
-                        else:
-                            log(f"  ⚠️ '{sub_name}' 완료: 저장할 데이터 없음")
-                    else:
-                        log(f"  ⚠️ '{sub_name}' 완료: 처리할 데이터 없음")
-
-                    return result
-
-                except Exception as e:
-                    if new_page:
-                        try:
-                            await new_page.close()
-                        except:
-                            pass
-                        new_page = None
-                    
-                    if attempt == max_retries - 1:
-                        error_msg = (f"  ❌ 소분류 '{sub_name}' 처리 실패 "
-                                     f"[대분류: {major_name}, 중분류: {middle_name}] "
-                                     f"(최대 재시도 {max_retries}회 초과): {str(e)}")
-                        log(error_msg, "ERROR")
-                        return None
-                    else:
-                        log(f"  ⚠️ 소분류 '{sub_name}' 처리 재시도 {attempt + 1}/{max_retries}: {str(e)}", "WARNING")
-                        await asyncio.sleep(5)  # 재시도 전 대기
 
     async def _get_price_data(self, major_name, middle_name,
                              sub_name, sub_url):
@@ -1501,10 +1094,10 @@
 
     async def _check_existing_data(self, major_name, middle_name, 
                                   sub_name, spec_name):
-        """Supabase에서 기존 데이터 확인하여 중복 체크 - 7개 필드 모두 동일할 때 중복으로 간주"""
+        """Supabase에서 기존 데이터 확인하여 중복 체크 - 6개 필드 동일할 때 중복으로 간주 (가격 제외)"""
         try:
             response = self.supabase.table('kpi_price_data').select(
-                'major_category, middle_category, sub_category, specification, region, date, price'
+                'major_category, middle_category, sub_category, specification, region, date'
             ).eq(
                 'major_category', major_name
             ).eq(
@@ -1516,7 +1109,7 @@
             ).execute()
             
             if response.data:
-                # 7개 필드 모두 동일할 때 중복으로 간주 (major_category, middle_category, sub_category, specification, region, date, price)
+                # 6개 필드 동일할 때 중복으로 간주 (가격 제외 - 가격 변동 시 업데이트 허용)
                 existing_data = set()
                 for item in response.data:
                     existing_data.add((
@@ -1525,10 +1118,9 @@
                         item['sub_category'], 
                         item['specification'], 
                         item['region'], 
-                        item['date'], 
-                        str(item['price'])
+                        item['date']
                     ))
-                log(f"        - 기존 데이터 발견: {len(existing_data)}개 (7개 필드 완전 일치 조합)")
+                log(f"        - 기존 데이터 발견: {len(existing_data)}개 (6개 필드 일치 조합, 가격 변동 허용)")
                 return existing_data
             else:
                 log("        - 기존 데이터 없음: 전체 추출 필요")
@@ -1591,13 +1183,24 @@
                     'a[href*="price_trend"]',
                     'a:contains("물가추이")',
                     '.tab-menu a:has-text("물가추이")',
-                    'ul.tab-list a:has-text("물가추이")'
+                    'ul.tab-list a:has-text("물가추이")',
+                    'a[href*="detail_change.asp"]',
+                    'a:has-text("물가추이")',
+                    'a:has-text("추이")',
+                    'li:has-text("물가추이") a',
+                    '.nav-tabs a:has-text("물가추이")',
+                    'ul li a:has-text("물가추이")',
+                    'a[title*="물가추이"]'
                 ]
+                
+                # 페이지 안정화 대기 추가
+                await page.wait_for_load_state('domcontentloaded', timeout=60000)
+                await asyncio.sleep(3)  # 페이지 안정화 대기
                 
                 tab_found = False
                 for selector in selectors:
                     try:
-                        await page.wait_for_selector(selector, timeout=60000)
+                        await page.wait_for_selector(selector, timeout=30000)
                         tab_found = True
                         break
                     except:
@@ -1606,7 +1209,7 @@
                 if not tab_found:
                     raise Exception("물가추이 보기 탭을 찾을 수 없습니다")
                 
-                # 재시도 로직 개선 (7회로 증가)
+                # 재시도 로직 개선 (7회로 조정)
                 for retry in range(7):
                     try:
                         # 다양한 셀렉터로 클릭 시도
@@ -1614,29 +1217,40 @@
                         for selector in selectors:
                             try:
                                 tab_element = page.locator(selector)
-                                if await tab_element.count() > 0:
-                                    await tab_element.wait_for(state='visible', timeout=30000)
-                                    await tab_element.click(timeout=60000)
+                                element_count = await tab_element.count()
+                                if element_count > 0:
+                                    # 첫 번째 요소 선택
+                                    first_element = tab_element.first
+                                    await first_element.wait_for(state='visible', timeout=30000)
+                                    await first_element.click(timeout=60000)
                                     clicked = True
+                                    log(f"    ✅ 물가추이 보기 탭 클릭 성공 (셀렉터: {selector})")
                                     break
-                            except:
+                            except Exception as click_error:
+                                log(f"    ⚠️ 셀렉터 {selector} 클릭 실패: {str(click_error)}")
                                 continue
                         
                         if not clicked:
-                            raise Exception("탭 클릭 실패")
+                            raise Exception("모든 셀렉터로 탭 클릭 실패")
                         
                         # 페이지 로드 완료 대기 (더 긴 타임아웃)
                         await page.wait_for_selector("#ITEM_SPEC_CD", timeout=60000)
                         await page.wait_for_load_state('networkidle', timeout=45000)
+                        await asyncio.sleep(2)  # 추가 안정화 대기
                         break
                     except Exception as e:
                         if retry == 6:
                             raise e
-                        log(f"물가추이 보기 탭 클릭 재시도 {retry + 1}/7: {e}", "WARNING")
-                        await asyncio.sleep(5)  # 재시도 간 대기시간 증가
-                        await page.reload()
-                        await page.wait_for_load_state('networkidle', timeout=60000)
-                        await asyncio.sleep(3)
+                        log(f"    ⚠️ 물가추이 보기 탭 클릭 재시도 {retry + 1}/7: {e}", "WARNING")
+                        await asyncio.sleep(5)  # 재시도 간 대기시간
+                        
+                        # 페이지 상태 복구
+                        try:
+                            await page.reload()
+                            await page.wait_for_load_state('networkidle', timeout=60000)
+                            await asyncio.sleep(3)
+                        except Exception as reload_error:
+                            log(f"    페이지 리로드 실패: {str(reload_error)}")
                         
             except Exception as e:
                 log(f"물가추이 보기 탭 클릭 완전 실패: {str(e)}", "ERROR")
@@ -1707,6 +1321,7 @@
 
             # 규격 선택 옵션들 가져오기
             spec_options = await page.locator('#ITEM_SPEC_CD option').all()
+            log(f"    - 페이지에서 감지된 총 규격 옵션 수: {len(spec_options)}", "DEBUG")
 
             raw_item_data = {
                 'major_category_name': major_name,
@@ -1719,15 +1334,22 @@
 
             # 병렬 처리를 위해 규격 데이터를 먼저 수집
             spec_list = []
-            for option in spec_options:
+            for i, option in enumerate(spec_options):
                 spec_value = await option.get_attribute('value')
                 spec_name = await option.inner_text()
+                log(f"    - 규격 옵션 {i+1}: value='{spec_value}', name='{spec_name}'", "DEBUG")
                 if spec_value and spec_name.strip():  # 빈 값 제외
                     spec_list.append({'value': spec_value, 'name': spec_name})
-
+                    log(f"    - 유효한 규격으로 추가됨: {spec_name} (value: {spec_value})", "DEBUG")
+                else:
+                    log(f"    - 빈 값으로 제외됨: value='{spec_value}', name='{spec_name}'", "DEBUG")
+
+            log(f"    - 최종 유효 규격 목록: {[spec['name'] for spec in spec_list]}", "DEBUG")
+            log(f"    - 최종 유효 규격 수: {len(spec_list)}", "DEBUG")
             # 모든 규격을 최적화된 순차 처리로 진행
-            log(f"    - {len(spec_list)}개 규격을 "
+            log(f"    - 총 {len(spec_list)}개 유효한 규격을 "
                 f"최적화된 순차 처리로 진행합니다.")
+            log(f"    - 규격 목록: {[spec['name'] for spec in spec_list]}", "DEBUG")
             await self._process_specs_optimized(
                 page, spec_list, raw_item_data,
                 major_name, middle_name, sub_name, unit)
@@ -1756,7 +1378,13 @@
         
         # 단위 정보 사용
         raw_item_data['unit'] = unit
-        log(f"      단위 정보 사용: {unit}")
+        log(f"      단위: {unit}")
+        log(f"      _process_specs_optimized 시작 - 처리할 규격 수: {len(spec_list)}", "DEBUG")
+        
+        # 규격 처리 통계 초기화
+        success_count = 0
+        error_count = 0
+        error_details = []
         
         for i, spec in enumerate(spec_list):
             try:
@@ -1764,20 +1392,55 @@
                 spec_name = spec['name']
                 log(f"      - 규격 {i + 1}/{len(spec_list)}: "
                     f"'{spec_name}' 조회 중...")
+                log(f"      - 규격 상세정보: value='{spec_value}', name='{spec_name}'", "DEBUG")
 
                 # 기존 데이터 확인
                 existing_dates = await self._check_existing_data(
                     major_name, middle_name, sub_name, spec_name
                 )
-
-                # 규격 선택 (대기 시간 최소화)
+                log(f"      - 기존 데이터 확인 완료: {len(existing_dates) if existing_dates else 0}개 날짜", "DEBUG")
+
+                # 규격 선택 (대기 시간 증가 및 재시도 로직 강화)
                 spec_selector = '#ITEM_SPEC_CD'
-                await page.locator(spec_selector).select_option(
-                    value=spec_value)
-                await page.wait_for_load_state('networkidle', timeout=3000)
+                log(f"      - 규격 선택 시도: {spec_selector} -> {spec_value}", "DEBUG")
+                
+                # 재시도 로직 추가
+                max_retries = 3
+                for retry in range(max_retries):
+                    try:
+                        # 드롭다운이 로드될 때까지 대기
+                        await page.wait_for_selector(spec_selector, timeout=5000)
+                        await page.locator(spec_selector).select_option(value=spec_value)
+                        
+                        # 더 긴 대기 시간으로 페이지 안정화
+                        await asyncio.sleep(1)  # 추가 대기
+                        await page.wait_for_load_state('networkidle', timeout=8000)
+                        
+                        # 선택이 제대로 되었는지 확인
+                        selected_value = await page.locator(spec_selector).input_value()
+                        if selected_value == spec_value:
+                            log(f"      - 규격 선택 성공 (시도 {retry + 1}/{max_retries})", "DEBUG")
+                            break
+                        else:
+                            log(f"      - 규격 선택 실패: 예상값={spec_value}, 실제값={selected_value} (시도 {retry + 1}/{max_retries})", "DEBUG")
+                            if retry < max_retries - 1:
+                                await asyncio.sleep(2)  # 재시도 전 대기
+                                continue
+                            else:
+                                raise Exception(f"규격 선택 실패: {spec_name}")
+                    except Exception as e:
+                        log(f"      - 규격 선택 오류 (시도 {retry + 1}/{max_retries}): {str(e)}", "DEBUG")
+                        if retry < max_retries - 1:
+                            await asyncio.sleep(2)  # 재시도 전 대기
+                            continue
+                        else:
+                            raise e
+                
+                log(f"      - 규격 선택 완료 및 페이지 로딩 대기 완료", "DEBUG")
 
                 # 기간 선택 (첫 번째 규격에서만 설정)
                 if i == 0:
+                    log(f"      - 첫 번째 규격이므로 기간 설정 진행", "DEBUG")
                     # 현재 날짜 가져오기
                     now = datetime.now()
                     current_year = str(now.year)
@@ -1880,31 +1543,62 @@
                 
                 # 누락된 날짜에 대해서만 가격 데이터 추출
                 await self._extract_price_data_fast(
-                    page, spec_name, raw_item_data, existing_dates, unit_info)
+                    page, spec_name, raw_item_data, existing_dates, unit)
+                
+                # 성공적으로 처리된 규격 카운트
+                success_count += 1
+                log(f"      - 규격 '{spec_name}' 처리 완료 ✓", "DEBUG")
 
             except Exception as e:
-                # 규격 처리 중 오류
-                log(f"규격 '{spec['name']}' 처리 오류: {str(e)}", "ERROR")
+                # 규격 처리 중 오류 - 상세 정보 수집
+                error_count += 1
+                error_info = {
+                    'spec_name': spec['name'],
+                    'spec_value': spec['value'],
+                    'error_type': type(e).__name__,
+                    'error_message': str(e),
+                    'spec_index': i + 1
+                }
+                error_details.append(error_info)
+                
+                log(f"      - 규격 '{spec['name']}' 처리 실패 ✗ "
+                    f"({error_info['error_type']}: {error_info['error_message']})", "ERROR")
+                
+                # 개별 규격 오류는 전체 처리를 중단하지 않고 계속 진행
                 continue
+        
+        # 처리 완료 후 통계 출력
+        total_specs = len(spec_list)
+        log(f"      규격 처리 완료 - 총 {total_specs}개 중 성공: {success_count}개, "
+            f"실패: {error_count}개", "INFO")
+        
+        if error_details:
+            log(f"      실패한 규격 상세 정보:", "ERROR")
+            for error in error_details:
+                log(f"        - {error['spec_index']}/{total_specs}: "
+                    f"'{error['spec_name']}' ({error['error_type']})", "ERROR")
 
     async def _extract_price_data_fast(self, page, spec_name,
                                        raw_item_data, existing_dates=None, unit_info=None):
         """빠른 가격 데이터 추출 - 누락된 데이터만 추출"""
         try:
-            # 하드코딩된 단위가 있으면 우선 사용, 없는 경우에만 웹페이지에서 추출
+            # 하드코딩된 단위가 있으면 우선 사용
             if unit_info:
-                log(f"      - 하드코딩된 단위 정보 사용: {unit_info}")
+                log(f"      - 자재: '{spec_name}' | 단위: {unit_info}")
             else:
-                cate_cd = raw_item_data.get('cate_cd')
-                item_cd = raw_item_data.get('item_cd')
-                
-                if cate_cd and item_cd:
-                    # 물가정보 보기 페이지에서 단위 정보 추출 시도
-                    unit_info = await self._get_unit_from_detail_page(cate_cd, item_cd)
-                    if unit_info:
-                        log(f"      - 물가정보 보기 페이지에서 단위 정보 추출: {unit_info}")
-                    else:
-                        log(f"      - 단위 정보를 찾을 수 없음")
+                # 단위 정보가 없는 경우 기본값 설정
+                if "나선철선" in spec_name or "철선" in spec_name:
+                    unit_info = "kg"
+                    log(f"      - ⚠️ 자재: '{spec_name}' | 단위 정보 없음 - 기본값 'kg' 사용")
+                elif "철근" in spec_name or "봉강" in spec_name:
+                    unit_info = "kg"
+                    log(f"      - ⚠️ 자재: '{spec_name}' | 단위 정보 없음 - 기본값 'kg' 사용")
+                elif "강판" in spec_name or "형강" in spec_name:
+                    unit_info = "kg"
+                    log(f"      - ⚠️ 자재: '{spec_name}' | 단위 정보 없음 - 기본값 'kg' 사용")
+                else:
+                    unit_info = "개"
+                    log(f"      - ⚠️ 자재: '{spec_name}' | 단위 정보 없음 - 기본값 '개' 사용")
             
             # 테이블 구조 감지 및 처리
             # 1. 지역 헤더가 있는 복합 테이블 (첫 번째 이미지 형태)
@@ -1930,13 +1624,33 @@
             first_cell_text = await first_row_elements[0].inner_text()
             first_cell_clean = first_cell_text.strip()
             
+            # 헤더 행에서 spec_name 기반 테이블인지 확인 (1.5㎟, 2.5㎟ 등)
+            is_spec_name_table = False
+            if len(first_row_elements) > 1:
+                header_texts = []
+                for i in range(1, min(len(first_row_elements), 4)):  # 최대 3개 헤더 확인
+                    header_text = await first_row_elements[i].inner_text()
+                    header_texts.append(header_text.strip())
+                
+                # spec_name 패턴 확인 (㎟, mm, 등의 단위가 포함된 경우)
+                spec_patterns = ['㎟', 'mm', 'pair', 'core', 'sq', '×']
+                for header in header_texts:
+                    if any(pattern in header for pattern in spec_patterns):
+                        is_spec_name_table = True
+                        break
+            
             # 테이블 타입 결정
             is_simple_table = (
                 self._is_valid_date_value(first_cell_clean) or 
                 self._is_valid_date_header(first_cell_clean)
             )
             
-            if is_simple_table:
+            if is_spec_name_table:
+                # spec_name 기반 테이블 처리 (구분 + 상세규격들)
+                await self._extract_spec_name_table_data(
+                    all_table_rows, spec_name, raw_item_data, existing_dates, unit_info
+                )
+            elif is_simple_table:
                 # 단순 테이블 처리 (날짜 + 가격)
                 await self._extract_simple_table_data(
                     all_table_rows, spec_name, raw_item_data, existing_dates, unit_info
@@ -1987,9 +1701,9 @@
                         try:
                             price_value = float(clean_price)
                             
-                            # 중복 체크 (7개 필드: major_category, middle_category, sub_category, specification, region, date, price)
+                            # 중복 체크 (6개 필드: major_category, middle_category, sub_category, specification, region, date - 가격 제외)
                             duplicate_key = (raw_item_data['major_category_name'], raw_item_data['middle_category_name'], 
-                                           raw_item_data['sub_category_name'], spec_name, default_region, formatted_date, str(price_value))
+                                           raw_item_data['sub_category_name'], spec_name, default_region, formatted_date)
                             if existing_dates and duplicate_key in existing_dates:
                                 continue
                             
@@ -2021,6 +1735,108 @@
                 
         except Exception as e:
             log(f"단순 테이블 처리 오류: {str(e)}", "ERROR")
+
+    async def _extract_spec_name_table_data(self, all_table_rows, spec_name, 
+                                          raw_item_data, existing_dates, unit_info=None):
+        """spec_name 기반 테이블 데이터 추출 (구분 + 상세규격들)"""
+        try:
+            extracted_count = 0
+            default_region = "전국"  # spec_name 기반 테이블은 지역 구분이 없으므로 전국으로 설정
+            
+            # 첫 번째 행에서 헤더 정보 추출
+            if not all_table_rows:
+                return
+                
+            header_row = all_table_rows[0]
+            header_cells = await header_row.locator("th").all()
+            if not header_cells:
+                header_cells = await header_row.locator("td").all()
+            
+            if len(header_cells) < 2:
+                log(f"'{spec_name}' (spec_name형): 헤더가 부족함")
+                return
+            
+            # 헤더에서 spec_name들 추출 (첫 번째는 '구분', 나머지는 상세규격들)
+            spec_names = []
+            for i in range(1, len(header_cells)):
+                header_text = await header_cells[i].inner_text()
+                spec_names.append(header_text.strip())
+            
+            log(f"'{spec_name}' (spec_name형): 발견된 상세규격들: {spec_names}")
+            
+            # 데이터 행들 처리 (첫 번째 행은 헤더이므로 제외)
+            for row_idx, row in enumerate(all_table_rows[1:], 1):
+                try:
+                    # 행의 모든 셀 추출
+                    cells = await row.locator("td").all()
+                    if not cells:
+                        cells = await row.locator("th").all()
+                    
+                    if len(cells) < 2:  # 최소 날짜와 가격 1개 필요
+                        continue
+                    
+                    # 첫 번째 셀에서 날짜 추출
+                    date_str = await cells[0].inner_text()
+                    date_clean = date_str.strip()
+                    
+                    # 날짜 유효성 검증
+                    if not self._is_valid_date_value(date_clean):
+                        continue
+                    
+                    formatted_date = self._format_date_header(date_clean)
+                    if not formatted_date:
+                        continue
+                    
+                    # 각 상세규격별로 가격 추출
+                    for spec_idx, current_spec_name in enumerate(spec_names):
+                        cell_idx = spec_idx + 1  # 첫 번째 셀은 날짜이므로 +1
+                        
+                        if cell_idx >= len(cells):
+                            continue
+                        
+                        price_str = await cells[cell_idx].inner_text()
+                        
+                        if self._is_valid_price(price_str):
+                            clean_price = price_str.strip().replace(',', '')
+                            try:
+                                price_value = float(clean_price)
+                                
+                                # 중복 체크 (6개 필드: major_category, middle_category, sub_category, specification, region, date - 가격 제외)
+                                duplicate_key = (raw_item_data['major_category_name'], 
+                                               raw_item_data['middle_category_name'], 
+                                               raw_item_data['sub_category_name'], 
+                                               spec_name, default_region, formatted_date)
+                                if existing_dates and duplicate_key in existing_dates:
+                                    continue
+                                
+                                if not unit_info:
+                                    raise ValueError(f"단위 정보가 없습니다. spec_name: {spec_name}")
+                                
+                                price_data = {
+                                    'spec_name': current_spec_name,  # 상세규격명 사용
+                                    'region': default_region,
+                                    'date': formatted_date,
+                                    'price': price_value,
+                                    'unit': unit_info
+                                }
+                                spec_data = raw_item_data['spec_data']
+                                spec_data.append(price_data)
+                                extracted_count += 1
+                                
+                                if extracted_count % 50 == 0:
+                                    log(f"진행: {extracted_count}개 추출됨")
+                            except ValueError:
+                                continue
+                
+                except Exception as e:
+                    log(f"      - 행 처리 중 오류: {str(e)}")
+                    continue
+            
+            if extracted_count > 0:
+                log(f"'{spec_name}' (spec_name형): {extracted_count}개 완료", "SUCCESS")
+                
+        except Exception as e:
+            log(f"spec_name 테이블 처리 오류: {str(e)}", "ERROR")
 
     async def _extract_complex_table_data(self, all_table_rows, spec_name, 
                                         raw_item_data, existing_dates, unit_info=None):
@@ -2514,14 +2330,76 @@
     #         log(f"파일 캐시 저장 오류: {str(e)}", "ERROR")
 
     def _get_hardcoded_unit(self, major_name, middle_name, sub_name, spec_name=None):
-        """INCLUSION_LIST에서 하드코딩된 단위 정보를 가져옵니다."""
+        """JSONC 파일에서 단위 정보를 조회합니다 - 동적 매핑 방식"""
         try:
-            log(f"[DEBUG] 단위 조회 시작: major='{major_name}', middle='{middle_name}', sub='{sub_name}'")
-            
-            # self.inclusion_list에서 해당 경로의 단위 정보 찾기
-            if major_name in self.inclusion_list:
+            print(f"[DEBUG] JSONC 파일에서 단위 조회 시작: major='{major_name}', middle='{middle_name}', sub='{sub_name}'")
+            print(f"[DEBUG] UNIT_DATA_FROM_JSONC keys: {list(UNIT_DATA_FROM_JSONC.keys())}")
+            
+            # 1. 먼저 정확한 대분류명으로 찾기 시도
+            if major_name in UNIT_DATA_FROM_JSONC:
+                print(f"[DEBUG] 대분류 '{major_name}' 정확 매칭 성공")
+                major_data = UNIT_DATA_FROM_JSONC[major_name]
+            else:
+                # 2. 정확한 매칭이 실패하면 JSONC 파일의 모든 대분류에서 중분류와 소분류를 찾아서 매핑
+                print(f"[DEBUG] 대분류 '{major_name}' 정확 매칭 실패, 동적 매핑 시도")
+                found_major = None
+                
+                for jsonc_major_name, jsonc_major_data in UNIT_DATA_FROM_JSONC.items():
+                    if isinstance(jsonc_major_data, dict):
+                        # 중분류에서 찾기
+                        if middle_name in jsonc_major_data:
+                            middle_data = jsonc_major_data[middle_name]
+                            if isinstance(middle_data, dict) and sub_name in middle_data:
+                                found_major = jsonc_major_name
+                                log(f"[DEBUG] 동적 매핑 성공: '{major_name}' -> '{found_major}' (중분류 '{middle_name}', 소분류 '{sub_name}' 기준)")
+                                break
+                        
+                        # 중분류 정확 매칭이 실패하면 유사 매칭 시도
+                        for jsonc_middle_name, jsonc_middle_data in jsonc_major_data.items():
+                            if isinstance(jsonc_middle_data, dict):
+                                # 중분류 유사 매칭
+                                middle_without_hanja = re.sub(r'\([^)]*\)', '', middle_name).strip()
+                                jsonc_middle_without_hanja = re.sub(r'\([^)]*\)', '', jsonc_middle_name).strip()
+                                
+                                if (middle_without_hanja == jsonc_middle_without_hanja or 
+                                    middle_name == jsonc_middle_name):
+                                    # 소분류에서 찾기
+                                    if sub_name in jsonc_middle_data:
+                                        found_major = jsonc_major_name
+                                        middle_name = jsonc_middle_name  # 매핑된 중분류명으로 업데이트
+                                        log(f"[DEBUG] 동적 매핑 성공 (중분류 유사매칭): '{major_name}' -> '{found_major}', 중분류 '{middle_name}' -> '{jsonc_middle_name}'")
+                                        break
+                                    
+                                    # 소분류 유사 매칭 시도
+                                    for jsonc_sub_name in jsonc_middle_data.keys():
+                                        sub_without_hanja = re.sub(r'\([^)]*\)', '', sub_name).strip()
+                                        jsonc_sub_without_hanja = re.sub(r'\([^)]*\)', '', jsonc_sub_name).strip()
+                                        
+                                        if (sub_without_hanja == jsonc_sub_without_hanja or 
+                                            sub_name == jsonc_sub_name):
+                                            found_major = jsonc_major_name
+                                            middle_name = jsonc_middle_name  # 매핑된 중분류명으로 업데이트
+                                            sub_name = jsonc_sub_name  # 매핑된 소분류명으로 업데이트
+                                            log(f"[DEBUG] 동적 매핑 성공 (소분류 유사매칭): '{major_name}' -> '{found_major}', 중분류 -> '{jsonc_middle_name}', 소분류 -> '{jsonc_sub_name}'")
+                                            break
+                            
+                            if found_major:
+                                break
+                    
+                    if found_major:
+                        break
+                
+                if found_major:
+                    major_data = UNIT_DATA_FROM_JSONC[found_major]
+                    major_name = found_major  # 매핑된 대분류명으로 업데이트
+                else:
+                    log(f"[DEBUG] 동적 매핑 실패: 대분류 '{major_name}'에 해당하는 중분류 '{middle_name}', 소분류 '{sub_name}'를 찾을 수 없음")
+                    return None
+            
+            # UNIT_DATA_FROM_JSONC에서 해당 경로의 단위 정보 찾기
+            if major_name in UNIT_DATA_FROM_JSONC:
                 log(f"[DEBUG] 대분류 '{major_name}' 발견")
-                major_data = self.inclusion_list[major_name]
+                major_data = UNIT_DATA_FROM_JSONC[major_name]
                 
                 if middle_name in major_data:
                     log(f"[DEBUG] 중분류 '{middle_name}' 발견")
@@ -2536,11 +2414,17 @@
                         
                         # 단순 문자열인 경우 (기존 방식)
                         if isinstance(unit_data, str):
-                            log(f"하드코딩된 단위 정보 발견: {major_name} > {middle_name} > {sub_name} = {unit_data}")
-                            return unit_data
+                                log(f"JSONC 단위 정보 발견: {major_name} > {middle_name} > {sub_name} = {unit_data}")
+                                return unit_data
                         
-                        # 객체인 경우 (규격별 단위 처리)
+                        # 객체인 경우 (새로운 JSONC 구조)
                         elif isinstance(unit_data, dict):
+                            # unit 키가 있는 경우 직접 반환
+                            if 'unit' in unit_data:
+                                unit = unit_data['unit']
+                                log(f"JSONC 단위 정보 발견: {major_name} > {middle_name} > {sub_name} = {unit}")
+                                return unit
+                            
                             # 규격명이 제공된 경우 specifications에서 찾기
                             if spec_name and 'specifications' in unit_data:
                                 specifications = unit_data['specifications']
@@ -2548,19 +2432,19 @@
                                 # 정확한 규격명 매칭
                                 if spec_name in specifications:
                                     unit = specifications[spec_name]
-                                    log(f"규격별 단위 정보 발견: {major_name} > {middle_name} > {sub_name} > {spec_name} = {unit}")
+                                    log(f"JSONC 규격별 단위 정보 발견: {major_name} > {middle_name} > {sub_name} > {spec_name} = {unit}")
                                     return unit
                                 
                                 # 부분 매칭 시도
                                 for spec_key, spec_unit in specifications.items():
                                     if spec_name in spec_key or spec_key in spec_name:
-                                        log(f"규격별 단위 정보 부분 매칭: {major_name} > {middle_name} > {sub_name} > {spec_name} ≈ {spec_key} = {spec_unit}")
+                                        log(f"JSONC 규격별 단위 정보 부분 매칭: {major_name} > {middle_name} > {sub_name} > {spec_name} ≈ {spec_key} = {spec_unit}")
                                         return spec_unit
                             
                             # 기본 단위 반환
                             if 'default' in unit_data:
                                 default_unit = unit_data['default']
-                                log(f"기본 단위 정보 사용: {major_name} > {middle_name} > {sub_name} = {default_unit}")
+                                log(f"JSONC 기본 단위 정보 사용: {major_name} > {middle_name} > {sub_name} = {default_unit}")
                                 return default_unit
                     else:
                         # 정확한 매칭 실패 시 유사 매칭 시도
@@ -2579,25 +2463,85 @@
                                 unit_data = middle_data[key]
                                 
                                 if isinstance(unit_data, str):
-                                    log(f"하드코딩된 단위 정보 발견 (유사매칭): {major_name} > {middle_name} > {key} = {unit_data}")
+                                    log(f"JSONC 단위 정보 발견 (유사매칭): {major_name} > {middle_name} > {key} = {unit_data}")
                                     return unit_data
                                 elif isinstance(unit_data, dict) and 'default' in unit_data:
                                     default_unit = unit_data['default']
-                                    log(f"기본 단위 정보 사용 (유사매칭): {major_name} > {middle_name} > {key} = {default_unit}")
+                                    log(f"JSONC 기본 단위 정보 사용 (유사매칭): {major_name} > {middle_name} > {key} = {default_unit}")
                                     return default_unit
                         
                         log(f"[DEBUG] 소분류 '{sub_name}' 매칭 실패. 사용 가능한 소분류: {list(middle_data.keys()) if isinstance(middle_data, dict) else 'dict가 아님'}")
                 else:
                     log(f"[DEBUG] 중분류 '{middle_name}' 없음. 사용 가능한 중분류: {list(major_data.keys())}")
             else:
-                log(f"[DEBUG] 대분류 '{major_name}' 없음. 사용 가능한 대분류: {list(self.inclusion_list.keys())}")
-            
-            log(f"하드코딩된 단위 정보 없음: {major_name} > {middle_name} > {sub_name}")
+                log(f"[DEBUG] 대분류 '{major_name}' 없음. 사용 가능한 대분류: {list(UNIT_DATA_FROM_JSONC.keys())}")
+            
+            log(f"JSONC 단위 정보 없음: {major_name} > {middle_name} > {sub_name}")
             return None
             
         except Exception as e:
-            log(f"하드코딩된 단위 정보 조회 오류: {str(e)}", "ERROR")
+            log(f"JSONC 단위 정보 조회 오류: {str(e)}", "ERROR")
             return None
+
+    def _build_included_categories_cache(self):
+        """JSONC 파일에서 주석 처리되지 않은 항목만 캐싱합니다."""
+        included_cache = {}
+        
+        try:
+            json_data = UNIT_DATA_FROM_JSONC
+            
+            for major_name, major_data in json_data.items():
+                if major_name not in included_cache:
+                    included_cache[major_name] = {}
+                
+                for middle_name, middle_data in major_data.items():
+                    if middle_name not in included_cache[major_name]:
+                        included_cache[major_name][middle_name] = []
+                    
+                    # 중분류 데이터가 딕셔너리인 경우에만 처리
+                    if isinstance(middle_data, dict):
+                        for sub_name in middle_data.keys():
+                            included_cache[major_name][middle_name].append(sub_name)
+            
+            log(f"JSONC 포함 항목 캐싱 완료: {sum(len(subs) for subs in included_cache.values())}개 소분류")
+            return included_cache
+            
+        except Exception as e:
+            log(f"JSONC 포함 항목 캐싱 오류: {str(e)}", "ERROR")
+            return {}
+
+    def _is_subcategory_included_in_jsonc(self, major_name, middle_name, sub_name):
+        """JSONC 파일에서 해당 소분류가 주석 처리되지 않고 포함되어 있는지 확인합니다."""
+        try:
+            # 이미 캐싱된 전역 데이터 사용
+            json_data = UNIT_DATA_FROM_JSONC
+            
+            # 대분류 확인
+            if major_name not in json_data:
+                log(f"[DEBUG] JSONC에 대분류 '{major_name}' 없음")
+                return False
+            
+            major_data = json_data[major_name]
+            
+            # 중분류 확인
+            if middle_name not in major_data:
+                log(f"[DEBUG] JSONC에 중분류 '{middle_name}' 없음")
+                return False
+            
+            middle_data = major_data[middle_name]
+            
+            # 소분류 확인
+            if sub_name not in middle_data:
+                log(f"[DEBUG] JSONC에 소분류 '{sub_name}' 없음")
+                return False
+            
+            # 소분류가 존재하면 포함된 것으로 간주
+            log(f"[DEBUG] JSONC에 소분류 '{sub_name}' 포함됨")
+            return True
+            
+        except Exception as e:
+            log(f"JSONC 포함 여부 확인 오류: {str(e)}", "ERROR")
+            return False
 
     def _load_unit_from_file_cache(self, cate_cd, item_cd):
         """파일 캐시에서 단위 정보를 로드합니다."""
@@ -2629,42 +2573,111 @@
                                      major_name, middle_name, sub_name,
                                      sub_url):
         """여러 규격을 병렬로 처리하는 메서드"""
-        semaphore = asyncio.Semaphore(2)  # 최대 2개 동시 처리
+        semaphore = asyncio.Semaphore(1)  # 최대 1개 동시 처리로 감소
 
         async def process_spec_with_new_page(spec):
             async with semaphore:
                 try:
-                    # 새로운 페이지 생성
+                    # 새로운 페이지 생성 (새 탭 방식)
                     new_page = await self.context.new_page()
-                    base_url = "https://www.kpi.or.kr/www/price/"
-                    await new_page.goto(f"{base_url}{sub_url}")
+                    # 전달받은 sub_url 사용 (이미 올바른 형식으로 구성됨)
+                    await new_page.goto(sub_url, wait_until='networkidle')
                     await new_page.wait_for_load_state(
                         'networkidle', timeout=60000)
                     await new_page.wait_for_selector(
                         'body', timeout=5000)
 
-                    # '물가추이 보기' 탭으로 이동 (재시도 로직)
-                    for retry in range(3):
+                    # '물가추이 보기' 탭으로 이동 (개선된 재시도 로직)
+                    for retry in range(5):
                         try:
-                            # 탭이 존재하는지 먼저 확인
-                            await new_page.wait_for_selector('a:has-text("물가추이 보기")', timeout=15000)
+                            # 실제 HTML 구조에 맞는 셀렉터들 (사용자 제공 구조 기반)
+                            selectors = [
+                                'a[href*="detail_change.asp"] span:has-text("물가추이 보기")',
+                                'a[href*="detail_change.asp"]:has-text("물가추이 보기")',
+                                'a[href*="detail_change.asp"]',
+                                'a:has-text("물가추이 보기")',
+                                'text=물가추이 보기',
+                                'a:contains("물가추이")',
+                                '.tab-menu a:has-text("물가추이")',
+                                'ul.tab-list a:has-text("물가추이")'
+                            ]
                             
-                            link_name = '물가추이 보기'
-                            link_locator = new_page.get_by_role(
-                                'link', name=link_name)
-                            await link_locator.click(timeout=30000)
-                            await new_page.wait_for_selector(
-                                "#ITEM_SPEC_CD", timeout=30000)
-                            break
+                            clicked = False
+                            for selector in selectors:
+                                try:
+                                    # 페이지 로딩 상태 확인
+                                    await new_page.wait_for_load_state('domcontentloaded', timeout=10000)
+                                    
+                                    # 셀렉터 대기 및 클릭
+                                    await new_page.wait_for_selector(selector, timeout=20000)
+                                    await new_page.click(selector, timeout=60000)
+                                    clicked = True
+                                    log(f"    ✅ 물가추이 보기 탭 클릭 성공 (셀렉터: {selector})")
+                                    break
+                                except Exception as click_error:
+                                    log(f"    ⚠️ 셀렉터 {selector} 클릭 실패: {str(click_error)}")
+                                    continue
+                            
+                            if not clicked:
+                                # 디버깅: 페이지의 실제 HTML 구조 확인
+                                try:
+                                    # 모든 링크 요소 찾기
+                                    all_links = await new_page.query_selector_all('a')
+                                    log(f"    🔍 디버깅: 페이지에서 발견된 총 링크 수: {len(all_links)}")
+                                    
+                                    # 물가추이 관련 링크 찾기
+                                    price_trend_links = []
+                                    for link in all_links:
+                                        try:
+                                            href = await link.get_attribute('href')
+                                            text = await link.inner_text()
+                                            if href and ('detail_change' in href or '물가추이' in text):
+                                                price_trend_links.append(f"href='{href}', text='{text.strip()}'")
+                                        except Exception:
+                                            continue
+                                    
+                                    if price_trend_links:
+                                        log(f"    🔍 발견된 물가추이 관련 링크들:")
+                                        for link_info in price_trend_links[:5]:  # 최대 5개만 출력
+                                            log(f"      - {link_info}")
+                                    else:
+                                        log(f"    🔍 물가추이 관련 링크를 찾을 수 없음")
+                                        
+                                    # 현재 페이지 URL 확인
+                                    current_url = new_page.url
+                                    log(f"    🔍 현재 페이지 URL: {current_url}")
+                                    
+                                except Exception as debug_error:
+                                    log(f"    🔍 디버깅 중 오류: {str(debug_error)}")
+                                
+                                # 기존 방식으로 재시도 (로그인 상태 확인 포함)
+                                try:
+                                    # 로그인 상태 확인
+                                    login_check = await new_page.query_selector('a[href*="logout"]')
+                                    if not login_check:
+                                        log(f"    ⚠️ 로그인 상태 확인 실패 - 재로그인 필요할 수 있음")
+                                    
+                                    link_name = '물가추이 보기'
+                                    link_locator = new_page.get_by_role('link', name=link_name)
+                                    await link_locator.click(timeout=60000)
+                                    clicked = True
+                                    log(f"    ✅ 물가추이 보기 탭 클릭 성공 (기존 방식)")
+                                except Exception as fallback_error:
+                                    log(f"    ❌ 기존 방식 클릭도 실패: {str(fallback_error)}")
+                            
+                            if clicked:
+                                await new_page.wait_for_selector("#ITEM_SPEC_CD", timeout=60000)
+                                break
+                            else:
+                                raise Exception("모든 셀렉터로 물가추이 보기 탭을 찾을 수 없음")
                         except Exception as e:
-                            if retry == 2:
+                            if retry == 4:
                                 raise e
-                            log(f"물가추이 보기 탭 클릭 재시도 {retry + 1}/3: {e}", "WARNING")
+                            log(f"    ⚠️ 물가추이 보기 탭 클릭 재시도 {retry + 1}/5: {e}", "WARNING")
+                            await asyncio.sleep(5)
                             await new_page.reload()
-                            await new_page.wait_for_load_state(
-                                'domcontentloaded', timeout=10000)
-                            await new_page.wait_for_load_state(
-                                'networkidle', timeout=30000)
+                            await new_page.wait_for_load_state('domcontentloaded', timeout=30000)
+                            await new_page.wait_for_load_state('networkidle', timeout=60000)
 
                     # 임시 데이터 구조
                     temp_data = {
@@ -2677,7 +2690,15 @@
                     # 규격 처리
                     await self._process_single_spec(new_page, spec, temp_data)
 
-                    await new_page.close()
+                    # 페이지를 풀에 반환
+                    try:
+                        await self._return_page_to_pool(new_page)
+                    except Exception as return_error:
+                        log(f"페이지 풀 반환 실패: {return_error}")
+                        try:
+                            await new_page.close()
+                        except:
+                            pass
                     return temp_data['spec_data']
 
                 except Exception as e:
@@ -2685,6 +2706,15 @@
                                 f"[대분류: {major_name}, 중분류: {middle_name}, "
                                 f"소분류: {sub_name}]: {str(e)}")
                     log(error_msg)
+                    # 예외 발생 시에도 페이지를 풀에 반환
+                    try:
+                        await self._return_page_to_pool(new_page)
+                    except Exception as return_error:
+                        log(f"예외 처리 중 페이지 풀 반환 실패: {return_error}")
+                        try:
+                            await new_page.close()
+                        except:
+                            pass
                     return []
 
         # 모든 규격을 병렬로 처리
@@ -2918,7 +2948,10 @@
 # <<< 파일 맨 아래 부분을 이 코드로 전체 교체 (5/5) >>>
 
 async def main():
+    # 로그 파일 설정
+    log_file_path = "c:\\JAJE\\materials-dashboard\\crawler\\kpi_crawler_debug.log"
     log("DEBUG: main 함수 시작 (kpi_crawler.py)", "DEBUG")
+    log(f"DEBUG: 로그 파일 경로: {log_file_path}", "DEBUG")
     """메인 실행 로직: 명령행 인자 파싱 및 크롤러 실행"""
     # 명령행 인자 파싱 - 두 가지 방식 지원
     # 방식 1: --major="공통자재" --middle="비철금속" --sub="알루미늄" --mode="sub_only"
@@ -2946,12 +2979,18 @@
                     args[key] = True
         i += 1
     
-    target_major = args.get('major')
-    target_middle = args.get('middle')
-    target_sub = args.get('sub')
-    crawl_mode = args.get('mode', 'all')
+    target_major = args.get('target-major') or args.get('major')
+    target_middle = args.get('target-middle') or args.get('middle')
+    target_sub = args.get('target-sub') or args.get('sub')
+    crawl_mode = args.get('crawl-mode') or args.get('mode', 'all')
     start_year = args.get('start-year', '2020')
     start_month = args.get('start-month', '01').zfill(2)
+    
+    # 캐시 우회 옵션 파싱
+    force_refresh = (args.get('force-refresh') or args.get('no-cache') or 
+                    args.get('force_refresh') or args.get('no_cache') or False)
+    if isinstance(force_refresh, str):
+        force_refresh = force_refresh.lower() in ['true', '1', 'yes', 'on']
 
     log(f"크롤링 설정:")
     log(f"  - 모드: {crawl_mode}")
@@ -2959,6 +2998,7 @@
     log(f"  - 중분류: {target_middle}")
     log(f"  - 소분류: {target_sub}")
     log(f"  - 시작 시점: {start_year}-{start_month}")
+    log(f"  - 캐시 우회: {force_refresh}")
 
     # 크롤링 모드에 따른 실행
     if crawl_mode == "all" and not target_major:
@@ -2970,11 +3010,45 @@
         for major in all_major_categories:
             log(f"=== {major} 크롤링 시작 ===", "SUMMARY")
             crawler = KpiCrawler(target_major=major, crawl_mode="all", 
-                               start_year=start_year, start_month=start_month)
+                               start_year=start_year, start_month=start_month,
+                               force_refresh=force_refresh)
             await crawler.run()
             log(f"🟢 {major} 크롤링 완료", "SUCCESS")
         
         log("🟢 전체 대분류 크롤링 완료", "SUCCESS")
+    elif crawl_mode == "sub_only" and target_sub:
+        # sub_only 모드: 특정 소분류만 크롤링
+        log(f"=== sub_only 모드: '{target_sub}' 소분류만 크롤링 ===", "SUMMARY")
+        
+        # JSONC에서 해당 소분류가 속한 대분류와 중분류 찾기
+        found_major = None
+        found_middle = None
+        
+        for major, major_data in INCLUSION_LIST.items():
+            for middle, middle_data in major_data.items():
+                if target_sub in middle_data:
+                    found_major = major
+                    found_middle = middle
+                    break
+            if found_major:
+                break
+        
+        if found_major and found_middle:
+            log(f"소분류 '{target_sub}'를 찾았습니다: {found_major} > {found_middle} > {target_sub}")
+            crawler = KpiCrawler(
+                target_major=found_major,
+                target_middle=found_middle,
+                target_sub=target_sub,
+                crawl_mode=crawl_mode,
+                start_year=start_year,
+                start_month=start_month,
+                force_refresh=force_refresh
+            )
+            await crawler.run()
+            log(f"🟢 sub_only 모드 크롤링 완료", "SUCCESS")
+        else:
+            log(f"❌ 소분류 '{target_sub}'를 JSONC 파일에서 찾을 수 없습니다.", "ERROR")
+            return
     else:
         # 선택적 크롤링
         log(f"=== {crawl_mode} 모드 크롤링 시작 ===", "SUMMARY")
@@ -2984,7 +3058,8 @@
             target_sub=target_sub,
             crawl_mode=crawl_mode,
             start_year=start_year,
-            start_month=start_month
+            start_month=start_month,
+            force_refresh=force_refresh
         )
         await crawler.run()
         log(f"🟢 {crawl_mode} 모드 크롤링 완료", "SUCCESS")
@@ -3032,8 +3107,11 @@
                 
                 try:
                     # 소분류 정보 생성 (실제 크롤링에서 사용하는 형태와 동일)
-                    sub_info = {'name': sub, 'href': f'price/price_list.asp?major={major}&middle={middle}&sub={sub}'}
-                    sub_url = f"{crawler.base_url}/www/price/{sub_info['href']}"
+                    sub_info = {'name': sub, 'code': f'{major}{middle}{sub}'}
+                    sub_url = f"https://www.kpi.or.kr/www/price/detail.asp?CATE_CD={sub_info['code']}"
+                    if len(sub_info['code']) >= 4:
+                        item_cd = sub_info['code'][-4:]
+                        sub_url += f"&ITEM_CD={item_cd}"
                     
                     # 페이지로 이동
                     await crawler.page.goto(sub_url, timeout=60000)
@@ -3132,23 +3210,12 @@
         asyncio.run(test_unit_extraction())
     else:
         # 일반 크롤링 실행
-<<<<<<< HEAD
         # 프로세스 감지 로직 비활성화 (임시)
         # running_crawlers = check_running_crawler()
         # if running_crawlers:
         #     log(f"이미 실행 중인 크롤러 {len(running_crawlers)}개 발견. 기존 크롤러 완료 후 재실행하세요.", "ERROR")
         #     sys.exit(1)
-=======
-        log("DEBUG: check_running_crawler() 호출 직전 (kpi_crawler.py)", "DEBUG")
-        running_crawlers = check_running_crawler()
-        log("DEBUG: check_running_crawler() 호출 직후 (kpi_crawler.py)", "DEBUG")
-        if running_crawlers:
-            log(f"이미 실행 중인 크롤러 {len(running_crawlers)}개 발견. 기존 크롤러 완료 후 재실행하세요.", "ERROR")
-            sys.exit(1)
-        log("DEBUG: asyncio.run(main()) 호출 직전 (kpi_crawler.py)", "DEBUG")
-        asyncio.run(main())
-        log("DEBUG: asyncio.run(main()) 호출 직후 (kpi_crawler.py)", "DEBUG")
-        log("DEBUG: asyncio.run(main()) 호출 직후 (kpi_crawler.py)", "DEBUG")
->>>>>>> d3ccb766
+        
+        # 기본 크롤링 실행 (전체 대분류)
         
         asyncio.run(main())