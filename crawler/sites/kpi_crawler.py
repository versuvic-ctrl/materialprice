

import os
import asyncio
import json
import sys
import re
import psutil
from data_processor import clear_redis_cache
from datetime import datetime
from typing import Optional, Tuple
from dotenv import load_dotenv
import pandas as pd
from playwright.async_api import async_playwright

# 절대 import를 위한 경로 설정
current_dir = os.path.dirname(os.path.abspath(__file__))
sys.path.insert(0, current_dir)

from jsonc_parser import parse_jsonc
from data_processor import create_data_processor, log
from supabase import create_client, Client

# --- 1. 초기 설정 및 환경변수 로드 ---
load_dotenv("../../.env.local")

# Supabase 클라이언트 초기화
SUPABASE_URL = os.environ.get("NEXT_PUBLIC_SUPABASE_URL")
SUPABASE_KEY = os.environ.get("NEXT_PUBLIC_SUPABASE_ANON_KEY")
supabase: Client = create_client(SUPABASE_URL, SUPABASE_KEY)


# --- 2. 웹 크롤러 클래스 ---


def check_running_crawler():
    """이미 실행 중인 크롤러가 있는지 확인"""
    current_pid = os.getpid()
    current_script = os.path.basename(__file__)

    running_crawlers = []
    for proc in psutil.process_iter(['pid', 'name', 'cmdline']):
        try:
            if proc.info['pid'] == current_pid:
                continue

            cmdline = proc.info['cmdline']
            if cmdline and any(current_script in cmd for cmd in cmdline):
                running_crawlers.append({
                    'pid': proc.info['pid'],
                    'cmdline': ' '.join(cmdline)
                })
        except (psutil.NoSuchProcess, psutil.AccessDenied):
            continue

    return running_crawlers

# --- 3. 크롤링 대상 카테고리 및 단위 설정 ---
INCLUSION_LIST_PATH = os.path.join(current_dir, "kpi_inclusion_list_compact.jsonc")
with open(INCLUSION_LIST_PATH, "r", encoding="utf-8") as f:
    jsonc_content = f.read()
INCLUSION_LIST = parse_jsonc(jsonc_content)

# --- 4. Playwright 웹 크롤러 클래 ---
class KpiCrawler:
    def __init__(self, target_major: str = None, target_middle: str = None,
                 target_sub: str = None, crawl_mode: str = "all",
                 start_year: str = None, start_month: str = None, max_concurrent=3):
        """
        KPI 크롤러 초기화

        Args:
            target_major: 크롤링할 대분류명 (None이면 전체)
            target_middle: 크롤링할 중분류명 (None이면 전체)
            target_sub: 크롤링할 소분류명 (None이면 전체)
            crawl_mode: 크롤링 모드
                - "all": 전체 크롤링 (기본값)
                - "major_only": 지정된 대분류만 크롤링
                - "middle_only": 지정된 대분류의 특정 중분류만 크롤링
                - "sub_only": 지정된 대분류의 특정 중분류의 특정 소분류만 크롤링
            start_year: 시작 연도 (None이면 현재 연도)
            start_month: 시작 월 (None이면 현재 월)
            max_concurrent: 최대 동시 실행 수
        """
        self.base_url = "https://www.kpi.or.kr"
        self.max_concurrent = max_concurrent
        self.semaphore = asyncio.Semaphore(max_concurrent)
        self.supabase = supabase  # 전역 supabase 객체 참조

        # 새로 추가된 속성들
        self.target_major_category = target_major
        self.target_middle_category = target_middle
        self.target_sub_category = target_sub
        self.crawl_mode = crawl_mode
        self.start_year = start_year or str(datetime.now().year)
        self.start_month = start_month or str(datetime.now().month)
<<<<<<< HEAD
        self.force_refresh = force_refresh  # 캐시 우회 옵션 저장

        # 크롤링 시작 전 Redis 캐시 초기화


        # target_date_range 생성
        if self.start_year and self.start_month:
            start_date_str = f"{self.start_year}-{int(self.start_month):02d}-01"
            # 해당 월의 마지막 날짜 계산
            from calendar import monthrange
            last_day = monthrange(int(self.start_year), int(self.start_month))[1]
            end_date_str = f"{self.start_year}-{int(self.start_month):02d}-{last_day:02d}"
            target_date_range = (start_date_str, end_date_str)
        else:
            target_date_range = None

        self.processor = create_data_processor('kpi', target_date_range)
        if self.force_refresh:
            log("크롤링 시작 전 Redis 캐시 초기화", "INFO")
            self.processor.clear_cache(major_category=self.target_major)
        
        # JSONC 포함 항목 캐싱
        self.included_categories_cache = self._build_included_categories_cache()
        
        # 타임아웃 감지 및 강제 재생성 설정
        self.page_timeout_threshold = 30  # 30초 이상 응답 없으면 강제 재생성
        self.page_last_activity = {}  # 페이지별 마지막 활동 시간 추적
        
=======

        self.processor = create_data_processor('kpi')

>>>>>>> 38a9727c
        # 배치 처리용 변수
        self.batch_data = []
        self.batch_size = 5  # 소분류 5개마다 처리
        self.processed_count = 0

        log(f"크롤러 초기화 - 크롤링 모드: {self.crawl_mode}")
        log(f"  타겟 대분류: {self.target_major_category}")
        log(f"  타겟 중분류: {self.target_middle_category}")
        log(f"  타겟 소분류: {self.target_sub_category}")
        log(f"  시작날짜: {self.start_year}-{self.start_month}")

    async def run(self):
        """크롤링 프로세스 실행"""
        browser = None
        try:
            async with async_playwright() as p:
                # GitHub Actions 환경에서 더 안정적인 브라우저 설정
                browser = await p.chromium.launch(
                    headless=True,
                    args=[
                        '--no-sandbox',
                        '--disable-setuid-sandbox',
                        '--disable-dev-shm-usage',
                        '--disable-gpu',
                        '--disable-web-security',
                        '--disable-features=VizDisplayCompositor',
                        '--window-size=1920,1080'
                    ]
                )
                self.context = await browser.new_context()
                self.page = await self.context.new_page()

                await self._login()
                await self._navigate_to_category()
                await self._crawl_categories()

                # 마지막 남은 배치 데이터 처리
                await self._process_final_batch()

                log(f"\n🟢 === 크롤링 완료: 총 {self.processed_count}개 소분류 처리됨 === 🟢\n")

                await browser.close()
                return self.processor
        except Exception as e:
            log(f"크롤링 중 오류 발생: {str(e)}", "ERROR")
<<<<<<< HEAD
            if isinstance(e, SystemExit):
                # SystemExit는 이미 data_processor에서 처리되었으므로, 여기서는 다시 발생시키지 않고 종료
                pass
            else:
                # 페이지 풀 정리 제거 - 페이지 풀 관리 방식 변경
                if browser:
                    try:
                        await browser.close()
                    except:
                        pass
                raise
=======
            if browser:
                try:
                    await browser.close()
                except:
                    pass
            raise
>>>>>>> 38a9727c

    async def _login(self):
        """로그인 페이지로 이동하여 로그인 수행"""
        await self.page.goto(f"{self.base_url}/www/member/login.asp")

        username = os.environ.get("KPI_USERNAME")
        password = os.environ.get("KPI_PASSWORD")

        if not username or not password:
            raise ValueError(".env.local 파일에 KPI_USERNAME과 "
                             "KPI_PASSWORD를 설정해야 합니다.")

        # GitHub Actions 환경에서 더 안정적인 로그인 처리
        await self.page.wait_for_load_state('networkidle', timeout=45000)
        await asyncio.sleep(2)  # 추가 안정화 대기

        await self.page.locator("#user_id").fill(username)
        await asyncio.sleep(1)
        await self.page.locator("#user_pw").fill(password)
        await asyncio.sleep(1)
        await self.page.locator("#sendLogin").click()

        # 로그인 완료 대기시간 증가
        await self.page.wait_for_load_state('networkidle', timeout=45000)
        await asyncio.sleep(3)  # 로그인 후 추가 대기
        log("로그인 완료", "SUCCESS")

    async def _navigate_to_category(self):
        """카테고리 페이지로 이동 및 초기 설정 (재시도 로직 포함)"""
        log("종합물가정보 카테고리 페이지로 이동합니다.")

        max_retries = 3
        retry_count = 0

        while retry_count < max_retries:
            try:
                # 타임아웃을 60초로 증가
                await self.page.goto(
                    f"{self.base_url}/www/price/category.asp",
                    timeout=60000,  # 60초
                    wait_until="domcontentloaded"  # 더 빠른 로딩 완료 조건
                )

                # 페이지 로딩 완료 대기
                await self.page.wait_for_load_state('networkidle', timeout=60000)

                # 팝업 닫기 (우선 처리)
                await self._close_popups()

                # Right Quick 메뉴 숨기기
                try:
                    close_button = self.page.locator("#right_quick .q_cl")
                    if await close_button.is_visible():
                        await close_button.click()
                        log("Right Quick 메뉴를 숨겼습니다.")
                except Exception as e:
                    log(f"Right Quick 메뉴 숨기기 실패 "
                        f"(이미 숨겨져 있을 수 있음): {e}")

                log("카테고리 페이지 이동 완료", "SUCCESS")
                return  # 성공 시 함수 종료

            except Exception as e:
                retry_count += 1
                log(f"카테고리 페이지 이동 실패 (시도 {retry_count}/{max_retries}): {e}", "WARNING")

                if retry_count < max_retries:
                    wait_time = retry_count * 5  # 5초, 10초, 15초 대기
                    log(f"{wait_time}초 후 재시도합니다...", "INFO")
                    await asyncio.sleep(wait_time)
                else:
                    log("카테고리 페이지 이동 최대 재시도 횟수 초과", "ERROR")
                    raise e

    async def _close_popups(self):
        """페이지의 모든 팝업을 닫는 메서드"""
        try:
            # 1. 일반적인 팝업 닫기 버튼들 시도
            popup_close_selectors = [
                ".pop-btn-close",  # 일반적인 팝업 닫기 버튼
                ".btnClosepop",    # 특정 팝업 닫기 버튼
                "#popupNotice .pop-btn-close",  # 공지사항 팝업 닫기
                ".ui-popup .pop-btn-close",     # UI 팝업 닫기
                "button[class*='close']",       # close가 포함된 버튼
                "a[class*='close']"             # close가 포함된 링크
            ]

            for selector in popup_close_selectors:
                try:
                    popup_close = self.page.locator(selector)
                    if await popup_close.count() > 0:
                        # 모든 매칭되는 요소에 대해 닫기 시도
                        for i in range(await popup_close.count()):
                            element = popup_close.nth(i)
                            if await element.is_visible():
                                await element.click(timeout=3000)
                                log(f"팝업 닫기 성공: {selector}")
                                await self.page.wait_for_timeout(500)  # 팝업이 닫힐 시간 대기
                except Exception:
                    continue  # 다음 셀렉터 시도

            # 2. ESC 키로 팝업 닫기 시도
            await self.page.keyboard.press('Escape')
            await self.page.wait_for_timeout(500)

            log("팝업 닫기 처리 완료")
            
        except Exception as e:
            log(f"팝업 닫기 처리 중 오류: {e}")

    async def _crawl_categories(self):
        """대분류 -> 중분류 -> 소분류 순차적으로 크롤링"""
        major_selector = '#left_menu_kpi > ul.panel'
        major_categories = await self.page.locator(
            major_selector).first.locator('li.file-item > a').all()

        major_links = []
        for cat in major_categories:
            text = await cat.inner_text()
            href = await cat.get_attribute('href')
            major_links.append({'name': text, 'url': f"{self.base_url}{href}"})

        for major in major_links:
            # 크롤링 모드에 따른 대분류 필터링
            if self.target_major_category:
                # 타겟 대분류가 지정된 경우, 해당 대분류만 처리
                if major['name'] != self.target_major_category:
                    continue  # 타겟 대분류가 아니면 건너뛰기

            log(f"대분류 '{major['name']}' 크롤링 시작...")
            await self.page.goto(major['url'])

            # 페이지 로딩 대기 - 기본 대기 시간만 적용 (서버 환경 고려하여 10초)
            log("페이지 로딩을 위한 기본 대기 시간 적용 (10초)")
            await self.page.wait_for_timeout(10000)

            # 주석처리: 불필요한 선택자 시도 부분 (계속 실패하여 시간만 소모)
            # try:
            #     # 카테고리 목록 컨테이너 대기 (여러 선택자 시도)
            #     selectors_to_try = [
            #         ".part-list",  # 기존 선택자
            #         "ul li a[href*='CATE_CD=']",  # 카테고리 링크들
            #         "li a[href*='/www/price/category.asp']",  # 카테고리 페이지 링크들
            #         ".category-list",  # 가능한 카테고리 리스트 클래스
            #     ]
            #
            #     page_loaded = False
            #     for selector in selectors_to_try:
            #         try:
            #             await self.page.wait_for_selector(selector, timeout=10000)
            #             log(f"페이지 로딩 완료 - 선택자: {selector}")
            #             page_loaded = True
            #             break
            #         except Exception as e:
            #             log(f"선택자 {selector} 대기 실패: {str(e)}")
            #             continue
            #
            #     if not page_loaded:
            #         log("모든 선택자 시도 실패, 기본 대기 시간 적용")
            #         await self.page.wait_for_timeout(3000)
            #
            # except Exception as e:
            #     log(f"페이지 로딩 대기 중 오류: {str(e)}")
            #     await self.page.wait_for_timeout(3000)

            # openSub() 버튼 클릭하여 모든 중분류와 소분류를 한번에 펼치기
            open_sub_selector = 'a[href="javascript:openSub();"]'
            open_sub_button = self.page.locator(open_sub_selector)
            if await open_sub_button.count() > 0:
                log("openSub() 버튼을 클릭하여 모든 분류를 펼칩니다.")
                await open_sub_button.click()
                # 분류가 펼쳐질 시간을 기다림 (2초 -> 5초로 증가)
                await self.page.wait_for_timeout(5000) # 더 넉넉한 대기 시간
                # 또는, 특정 중분류 목록이 실제로 visible 해질 때까지 기다리기 (더 견고한 방법)
                try:
                    await self.page.wait_for_selector('.part-ttl > a', state='visible', timeout=15000)
                    log("중분류 요소들이 화면에 완전히 로드되었습니다.")
                except Exception as e:
                    log(f"중분류 요소 가시성 대기 실패: {e}", "WARNING")
                    # 실패해도 일단 진행하도록 함. 다음 로직에서 다시 요소를 찾을 것이므로.

                # HTML 구조 확인을 위해 페이지 내용 출력
                html_content = await self.page.content()
                # HTML 구조 확인을 위해 페이지 내용 출력
                part_ttl_start = html_content.find('part-ttl')
                if 'part-ttl' in html_content:
                    sample_end = part_ttl_start + 1000
                    html_sample = html_content[part_ttl_start:sample_end]
                    log(f"페이지 HTML 샘플 (part-ttl 관련): {html_sample}")
                else:
                    log("페이지 HTML 샘플 (part-ttl 관련): "
                        "part-ttl 없음")
            else:
                # 대분류 '공통자재' 클릭하여 중분류 목록 펼치기
                # 이 부분도 위에 openSub() 처럼 대기 시간을 늘려주는 것이 좋습니다.
                category_link = 'a[href="category.asp?CATE_CD=101"]'
                await self.page.click(category_link)
                await self.page.wait_for_timeout(3000) # 1초 -> 3초로 증가
                log("중분류 및 소분류 목록을 펼쳤습니다.")

            # 소분류 목록이 나타날 때까지 대기
            # 이 wait_for_selector는 사실상 .part-ttl 아래의 중분류를 대기하는 것이므로,
            # .part-ttl이 visible 상태가 되는 것을 기다리는 것이 더 정확할 수 있습니다.
            await self.page.wait_for_selector(".part-list", timeout=15000) # 타임아웃 증가

            # 중분류 정보를 미리 수집
            middle_selector = '.part-ttl > a'
            middle_categories_elements = await self.page.locator(
                middle_selector).all()
            log(f"  발견된 중분류 개수: {len(middle_categories_elements)}")

            middle_categories_info = []
            for i, middle_element in enumerate(middle_categories_elements):
                try:
                    middle_name = await middle_element.inner_text()
                    middle_href = await middle_element.get_attribute('href')
                    if middle_href and 'CATE_CD=' in middle_href:
                        middle_categories_info.append({
                            'name': middle_name,
                            'href': middle_href
                        })
                        log(f"  발견된 중분류: '{middle_name}' "
                            f"(CATE_CD: {middle_href})")
                except Exception as e:
                    log(f"  중분류 {i + 1} 정보 수집 중 오류: {str(e)}")
                    continue

            # 각 중분류를 순차적으로 방문하여 소분류 수집
            for middle_info in middle_categories_info:
                middle_name = middle_info['name']
                middle_href = middle_info['href']

                # 크롤링 모드에 따른 중분류 필터링
                if self.crawl_mode in ["middle_only", "sub_only"] and self.target_middle_category:
                    if middle_name != self.target_middle_category:
                        log(f"  [SKIP] 타겟 중분류가 아님: '{middle_name}' 건너뜁니다.")
                        continue
                elif self.crawl_mode == "major_only":
                    # major_only 모드에서는 모든 중분류 처리
                    pass

                # 기존 INCLUSION_LIST 로직 (하위 호환성 유지)
                inclusions_for_major = INCLUSION_LIST.get(major['name'], {})

                # 대분류에 설정이 없으면 모든 중분류 제외 (단, 새로운 모드에서는 무시)
                if not inclusions_for_major and self.crawl_mode == "all":
                    log(f"  [SKIP] 포함 목록 없음: 중분류 '{middle_name}' 건너뜁니다.")
                    continue

                # 대분류가 "__ALL__"로 설정된 경우 모든 중분류 포함
                if inclusions_for_major == "__ALL__":
                    log(f"  중분류 '{middle_name}' 포함 (대분류 전체 포함 설정)")
                else:
                    # 중분류가 포함 목록에 없으면 제외
                    if middle_name not in inclusions_for_major:
                        log(f"  [SKIP] 포함 목록에 없음: 중분류 '{middle_name}' 건너뜁니다.")
                        continue

                try:
                    # 중분류 페이지로 이동
                    middle_url = f"{self.base_url}/www/price/{middle_href}"
                    log(f"  중분류 '{middle_name}' "
                        f"페이지로 이동: {middle_url}")
                    await self.page.goto(middle_url)
                    await self.page.wait_for_load_state(
                        'networkidle')

                    # 중분류 CATE_CD 추출
                    middle_cate_cd_match = re.search(r'CATE_CD=(\d+)', middle_href)
                    middle_cate_cd = middle_cate_cd_match.group(1) if middle_cate_cd_match else None

                    if not middle_cate_cd:
                        log(f"  [SKIP] 중분류 '{middle_name}'의 CATE_CD를 찾을 수 없습니다. 건너뜁니다.")
                        continue

                    # 소분류가 숨겨져 있을 수 있으므로 직접 찾기
                    await self.page.wait_for_timeout(2000)

                    # 다양한 방법으로 소분류 찾기
                    sub_categories_info = []

                    # 방법 1: ul.part-list 내의 링크들
                    part_list_selector = 'ul.part-list'
                    part_lists = await self.page.locator(
                        part_list_selector).all()
                    for part_list in part_lists:
                        if await part_list.count() > 0:
                            sub_selector = 'li a'
                            sub_elements = await part_list.locator(
                                sub_selector).all()
                            for sub_element in sub_elements:
                                try:
                                    sub_name = await sub_element.inner_text()
                                    sub_href = await sub_element.get_attribute(
                                        'href')
                                    has_cate_cd = (
                                        sub_href and
                                        'CATE_CD=' in sub_href)
                                    if has_cate_cd:
                                        sub_cate_cd_match = re.search(r'CATE_CD=(\d+)', sub_href)
                                        sub_cate_cd = sub_cate_cd_match.group(1) if sub_cate_cd_match else None

                                        # 중분류 CATE_CD와 소분류 CATE_CD가 일치하는지 확인
                                        if sub_cate_cd and sub_cate_cd.startswith(middle_cate_cd):
                                            sub_categories_info.append({
                                                'name': sub_name,
                                                'href': sub_href
                                            })
                                            log(f"    발견된 소분류: "
                                                f"'{sub_name}' (CATE_CD: {sub_cate_cd})")
                                        else:
                                            log(f"    [SKIP] 중분류 '{middle_name}'과 "
                                                f"연관 없는 소분류 '{sub_name}' (CATE_CD: {sub_cate_cd}) 건너뜜")
                                except Exception as e:
                                    log(f"    소분류 정보 수집 중 오류: "
                                        f"{str(e)}")
                                    continue

                    # 방법 2: 만약 위에서 찾지 못했다면 다른 선택자 시도
                    if not sub_categories_info:
                        try:
                            # 소분류 링크 찾기
                            detail_selector = (
                                'a[href*="detail.asp?CATE_CD="]')
                            all_links = await self.page.locator(
                                detail_selector).all()
                            for link in all_links:
                                try:
                                    sub_name = await link.inner_text()
                                    sub_href = await link.get_attribute(
                                        'href')
                                    if sub_href and sub_name.strip():
                                        sub_cate_cd_match = re.search(r'CATE_CD=(\d+)', sub_href)
                                        sub_cate_cd = sub_cate_cd_match.group(1) if sub_cate_cd_match else None

                                        # 중분류 CATE_CD와 소분류 CATE_CD가 일치하는지 확인
                                        if sub_cate_cd and sub_cate_cd.startswith(middle_cate_cd):
                                            sub_categories_info.append({
                                                'name': sub_name.strip(),
                                                'href': sub_href
                                            })
                                            log(f"    발견된 소분류: "
                                                f"'{sub_name}' (CATE_CD: {sub_cate_cd})")
                                        else:
                                            log(f"    [SKIP] 중분류 '{middle_name}'과 "
                                                f"연관 없는 소분류 '{sub_name}' (CATE_CD: {sub_cate_cd}) 건너뜜")
                                except Exception:
                                    continue
                        except Exception as e:
                            # 방법2 소분류 검색 중 오류 발생 (로그 생략)
                            pass

                    if not sub_categories_info:
                        log(f"    중분류 '{middle_name}'의 "
                            f"소분류를 찾을 수 없습니다.")
                        continue

                    sub_count = len(sub_categories_info)
                    log(f"    중분류 '{middle_name}' - "
                        f"발견된 소분류 개수: {sub_count}")

                    # 수집된 소분류 정보로 병렬 데이터 크롤링
                    await self._crawl_subcategories_parallel(
                        major['name'], middle_name, sub_categories_info)

                except Exception as e:
                    log(f"  중분류 '{middle_name}' 처리 중 오류: {str(e)}")
                    continue

    async def _crawl_subcategories_parallel(self, major_name,
                                            middle_name,
                                            sub_categories_info):
        """소분류들을 병렬로 크롤링"""
        
        # 크롤링 모드에 따른 소분류 필터링
        if self.crawl_mode == "sub_only" and self.target_sub_category:
            filtered_subs = []
            log(f"    [DEBUG] 타겟 소분류: '{self.target_sub_category}' (길이: {len(self.target_sub_category)})")
            log(f"    [DEBUG] 타겟 소분류 바이트: {self.target_sub_category.encode('utf-8')}")
            
            # 유니코드 정규화 import
            import unicodedata
            normalized_target = unicodedata.normalize('NFKC', self.target_sub_category)
            log(f"    [DEBUG] 타겟 소분류 정규화: '{normalized_target}'")
            
            for sub_info in sub_categories_info:
                web_name = sub_info['name']
                normalized_web = unicodedata.normalize('NFKC', web_name)
                
                log(f"    [DEBUG] 웹사이트 소분류: '{web_name}' -> 정규화: '{normalized_web}'")
                log(f"    [DEBUG] 정규화된 문자열 비교 결과: {normalized_web == normalized_target}")
                
                if normalized_web == normalized_target:
                    log(f"    [MATCH] 소분류 매칭 성공: '{web_name}'")
                    filtered_subs.append(sub_info)
                else:
                    log(f"    [SKIP] 타겟 소분류가 아님: '{web_name}' 건너뜁니다.")
                    sub_info['skip_reason'] = "타겟 소분류가 아님"
            sub_categories_info = filtered_subs
        elif self.crawl_mode in ["major_only", "middle_only"]:
            # major_only, middle_only 모드에서는 모든 소분류 처리
            pass
        elif self.crawl_mode == "all":
            # 기존 INCLUSION_LIST 로직 (하위 호환성 유지)
            inclusions_for_major = INCLUSION_LIST.get(major_name, {})

            # 대분류가 "__ALL__"로 설정된 경우 모든 중분류와 소분류 포함
            if inclusions_for_major == "__ALL__":
                log(f"    대분류 '{major_name}' 전체 포함 설정 - 중분류 '{middle_name}' 모든 소분류 포함")
            else:
                sub_inclusion_rule = inclusions_for_major.get(middle_name, {})

                # 중분류가 "__ALL__"이 아닌 경우, 특정 소분류만 포함
                if sub_inclusion_rule != "__ALL__":
                    if isinstance(sub_inclusion_rule, dict) and sub_inclusion_rule:
                        filtered_subs = []
                        for sub_info in sub_categories_info:
                            if sub_info['name'] in sub_inclusion_rule:
                                filtered_subs.append(sub_info)
                            else:
                                log(f"    [SKIP] 포함 목록에 없음: 소분류 '{sub_info['name']}' 건너뜁니다.")
                                sub_info['skip_reason'] = "포함 목록에 없음"
                        sub_categories_info = filtered_subs  # 필터링된 목록으로 교체
                    else:
                        # 빈 딕셔너리이거나 잘못된 형식인 경우 모든 소분류 제외
                        log(f"    [SKIP] 포함할 소분류 없음: 중분류 '{middle_name}' 모든 소분류 건너뜁니다.")
                        return

        if not sub_categories_info:
            log(f"    중분류 '{middle_name}': "
                f"처리할 소분류가 없습니다.")
            return

        sub_count = len(sub_categories_info)
        log(f"    중분류 '{middle_name}': {sub_count}개 "
            f"소분류를 병렬로 처리합니다.")

        # 병렬 작업 생성
        tasks = []
        for sub_info in sub_categories_info:
            task = self._crawl_single_subcategory(
                major_name, middle_name, sub_info)
            tasks.append(task)

        # 병렬 실행
        results = await asyncio.gather(*tasks, return_exceptions=True)

        # 결과 처리 및 배치 데이터 수집
        success_count = 0
        failed_count = 0
        
        for i, result in enumerate(results):
            if isinstance(result, Exception):
                sub_name = sub_categories_info[i]['name']
                log(f"    ❌ 소분류 '{sub_name}' 처리 실패: {str(result)}", "ERROR")
                failed_count += 1
            elif result is None:
                sub_name = sub_categories_info[i]['name']
                log(f"    ⚠️ 소분류 '{sub_name}' 처리 결과 없음", "WARNING")
                failed_count += 1
            else:
                success_count += 1
                # 성공한 소분류 데이터를 배치에 추가
                sub_info = sub_categories_info[i]
                self.batch_data.append({
                    'major': major_name,
                    'middle': middle_name,
                    'sub': sub_info['name'],
                    'result': result
                })

        log(f"    중분류 '{middle_name}' 완료: {success_count}/{sub_count}개 성공, {failed_count}개 실패")
        
        # 배치 크기에 도달하면 처리
        if len(self.batch_data) >= self.batch_size:
            await self._process_batch()

        total_count = len(sub_categories_info)
        log(f"    중분류 '{middle_name}' 완료: "
            f"{success_count}/{total_count}개 성공")
    
    async def _process_batch(self):
        """배치 데이터 처리 (pandas 가공 및 supabase 저장)"""
        if not self.batch_data:
            return
            
        batch_count = len(self.batch_data)
        log(f"\n=== 배치 처리 시작: {batch_count}개 소분류 ===\n")
        
        # 각 소분류별로 데이터 처리
        total_processed = 0
        total_saved = 0
        
        for batch_item in self.batch_data:
            try:
                # pandas 가공
                processed_data = await self.processor.process_data(
                    batch_item['major'], 
                    batch_item['middle'], 
                    batch_item['sub']
                )
                
                if processed_data:
                    processed_count = len(processed_data)
                    total_processed += processed_count
                    
                    # supabase 저장
                    saved_count = await self.processor.save_to_supabase(processed_data)
                    total_saved += saved_count
                    
                    if saved_count == 0:
                        log(f"  - {batch_item['sub']}: pandas 가공 {processed_count}개, "
                            f"supabase 저장 0개 (모두 중복 데이터)")
                    else:
                        log(f"  - {batch_item['sub']}: pandas 가공 {processed_count}개, "
                            f"supabase 저장 {saved_count}개")
                else:
                    # 처리할 데이터가 없는 이유를 명확히 구분
                    if batch_item.get('skip_reason') == 'not_found':
                        log(f"  - {batch_item['sub']}: 웹사이트에서 소분류명 미발견")
                    elif batch_item.get('skip_reason') == 'no_target':
                        log(f"  - {batch_item['sub']}: 타겟 소분류가 아님 (필터링됨)")
                    else:
                        log(f"  - {batch_item['sub']}: 처리할 데이터 없음 (원인 미상)")
                    
            except Exception as e:
                log(f"  - {batch_item['sub']} 처리 실패: {str(e)}")
        
        log(f"\n=== 배치 처리 완료: pandas 가공 {total_processed}개, "
            f"supabase 저장 {total_saved}개 ===\n")
        
        # 배치 데이터 초기화
        self.batch_data = []
        self.processed_count += batch_count
    
    async def _process_final_batch(self):
        """마지막 남은 배치 데이터 처리"""
        if self.batch_data:
            log(f"\n=== 최종 배치 처리: {len(self.batch_data)}개 소분류 ===\n")
            await self._process_batch()

    async def _crawl_single_subcategory(self, major_name,
                                        middle_name, sub_info):
        """단일 소분류 크롤링 (세마포어로 동시 실행 수 제한)"""
        async with self.semaphore:
            sub_name = sub_info['name']
            sub_href = sub_info['href']
            sub_url = f"{self.base_url}/www/price/{sub_href}"

            log(f"  - 중분류 '{middle_name}' > "
                f"소분류 '{sub_name}' 데이터 수집 시작")

            new_page = None
            max_retries = 3
            
            for attempt in range(max_retries):
                try:
                    # 새로운 페이지 컨텍스트 생성 (병렬 처리를 위해)
                    new_page = await self.context.new_page()
                    
                    # 페이지 로드 재시도 로직
                    await new_page.goto(sub_url, timeout=60000)
                    await new_page.wait_for_load_state('networkidle', timeout=45000)
                    
                    # 가격 데이터 수집
                    result = await self._get_price_data_with_page(
                        new_page, major_name, middle_name, sub_name, sub_url)

                    # 페이지 정리
                    await new_page.close()
                    new_page = None

                    # 수집된 데이터가 있으면 즉시 처리하고 저장
                    has_data = (result and hasattr(result, 'raw_data_list')
                                and result.raw_data_list)
                    if has_data:
                        log(f"  - 소분류 '{sub_name}' 데이터 처리 및 저장 시작")

                        # DataFrame으로 변환
                        df = result.to_dataframe()

                        if not df.empty:
                            # DataFrame을 딕셔너리 리스트로 변환하여 저장
                            processed_data = df.to_dict(orient='records')
                            # Supabase에 저장 (중복 체크 활성화)
                            saved_count = await result.save_to_supabase(processed_data, 'kpi_price_data', check_duplicates=True)
                            log(f"  ✅ '{sub_name}' 완료: "
                                f"{len(df)}개 데이터 → Supabase 저장 {saved_count}개 성공")
                        else:
                            log(f"  ⚠️ '{sub_name}' 완료: 저장할 데이터 없음")
                    else:
                        log(f"  ⚠️ '{sub_name}' 완료: 처리할 데이터 없음")

                    return result

                except Exception as e:
                    if new_page:
                        try:
                            await new_page.close()
                        except:
                            pass
                        new_page = None
                    
                    if attempt == max_retries - 1:
                        error_msg = (f"  ❌ 소분류 '{sub_name}' 처리 실패 "
                                     f"[대분류: {major_name}, 중분류: {middle_name}] "
                                     f"(최대 재시도 {max_retries}회 초과): {str(e)}")
                        log(error_msg, "ERROR")
                        return None
                    else:
                        log(f"  ⚠️ 소분류 '{sub_name}' 처리 재시도 {attempt + 1}/{max_retries}: {str(e)}", "WARNING")
                        await asyncio.sleep(5)  # 재시도 전 대기

    async def _get_price_data(self, major_name, middle_name,
                             sub_name, sub_url):
        """기존 메서드 호환성을 위한 래퍼"""
        return await self._get_price_data_with_page(
            self.page, major_name, middle_name, sub_name, sub_url)



    async def _check_existing_data(self, major_name, middle_name, 
                                  sub_name, spec_name):
        """Supabase에서 기존 데이터 확인하여 중복 체크"""
        try:
            response = self.supabase.table('kpi_price_data').select(
                'date, region, price, specification'
            ).eq(
                'major_category', major_name
            ).eq(
                'middle_category', middle_name
            ).eq(
                'sub_category', sub_name
            ).eq(
                'specification', spec_name
            ).execute()
            
            if response.data:
                # (날짜, 지역, 가격, 규격) 조합으로 완전 중복 체크
                # pandas 가공 후 컬럼명 변경 고려 (region_name -> region)
                existing_data = set()
                for item in response.data:
                    existing_data.add((item['date'], item['region'], str(item['price']), item['specification']))
                log(f"        - 기존 데이터 발견: {len(existing_data)}개 (날짜-지역-가격-규격 조합)")
                return existing_data
            else:
                log("        - 기존 데이터 없음: 전체 추출 필요")
                return set()
                
        except Exception as e:
            log(f"        - 기존 데이터 확인 중 오류: {str(e)}")
            return set()  # 오류 시 전체 추출
    
    async def _get_available_date_range(self, page):
        """페이지에서 사용 가능한 날짜 범위 확인"""
        try:
            # 헤더에서 날짜 정보 추출
            selector = "#priceTrendDataArea th"
            await page.wait_for_selector(selector, timeout=5000)
            header_elements = await page.locator(selector).all()

            if len(header_elements) > 1:
                dates = []
                for i in range(1, len(header_elements)):
                    header_text = await header_elements[i].inner_text()
                    dates.append(header_text.strip())
                return dates
            else:
                return []

        except Exception as e:
            log(f"        - 날짜 범위 확인 중 오류: {str(e)}")
            return []

    async def _get_price_data_with_page(self, page, major_name, 
                                        middle_name, sub_name, sub_url):
        """소분류 페이지에서 월별 가격 데이터를 추출"""
        try:
            # 페이지 상태 확인
            if page.is_closed():
                log(f"페이지가 닫혀있어 '{sub_name}' 처리를 건너뜁니다.", "ERROR")
                return None
                
            # 페이지는 이미 로드된 상태로 전달됨
            await page.wait_for_load_state('networkidle', timeout=60000)

            # '물가추이 보기' 탭으로 이동
            try:
                # GitHub Actions 환경을 위한 더 긴 대기시간
                await page.wait_for_load_state('networkidle', timeout=60000)
                await asyncio.sleep(3)  # 추가 안정화 대기
                
                # 다양한 셀렉터로 탭 찾기 시도
                selectors = [
                    'a:has-text("물가추이 보기")',
                    'a[href*="price_trend"]',
                    'a:contains("물가추이")',
                    '.tab-menu a:has-text("물가추이")',
                    'ul.tab-list a:has-text("물가추이")'
                ]
                
                tab_found = False
                for selector in selectors:
                    try:
                        await page.wait_for_selector(selector, timeout=60000)
                        tab_found = True
                        break
                    except:
                        continue
                
                if not tab_found:
                    raise Exception("물가추이 보기 탭을 찾을 수 없습니다")
                
                # 재시도 로직 개선 (7회로 증가)
                for retry in range(7):
                    try:
                        # 다양한 셀렉터로 클릭 시도
                        clicked = False
                        for selector in selectors:
                            try:
                                tab_element = page.locator(selector)
                                if await tab_element.count() > 0:
                                    await tab_element.wait_for(state='visible', timeout=30000)
                                    await tab_element.click(timeout=60000)
                                    clicked = True
                                    break
                            except:
                                continue
                        
                        if not clicked:
                            raise Exception("탭 클릭 실패")
                        
                        # 페이지 로드 완료 대기 (더 긴 타임아웃)
                        await page.wait_for_selector("#ITEM_SPEC_CD", timeout=60000)
                        await page.wait_for_load_state('networkidle', timeout=45000)
                        break
                    except Exception as e:
                        if retry == 6:
                            raise e
                        log(f"물가추이 보기 탭 클릭 재시도 {retry + 1}/7: {e}", "WARNING")
                        await asyncio.sleep(5)  # 재시도 간 대기시간 증가
                        await page.reload()
                        await page.wait_for_load_state('networkidle', timeout=60000)
                        await asyncio.sleep(3)
                        
            except Exception as e:
                log(f"물가추이 보기 탭 클릭 완전 실패: {str(e)}", "ERROR")
                # 페이지 상태 확인 및 복구 시도
                try:
                    # 페이지 상태 검증 강화
                    current_url = page.url
                    log(f"현재 페이지 URL: {current_url}", "INFO")
                    
                    # 페이지가 올바른 상태인지 확인
                    page_title = await page.title()
                    log(f"현재 페이지 제목: {page_title}", "INFO")
                    
                    # 페이지 리로드 및 상태 복구
                    await page.reload()
                    await page.wait_for_load_state('networkidle', timeout=60000)
                    await asyncio.sleep(5)  # 더 긴 안정화 대기
                    
                    # 페이지 로드 완료 검증
                    await page.wait_for_load_state('domcontentloaded', timeout=60000)
                    
                    # 마지막 시도: 다양한 대체 셀렉터로 탭 찾기
                    alternative_selectors = [
                        'a[href*="price_trend"]',
                        'a:has-text("물가추이")',
                        'a:has-text("추이")',
                        'a[onclick*="price_trend"]',
                        'li:has-text("물가추이") a',
                        '.nav-tabs a:has-text("물가추이")',
                        'ul li a:has-text("물가추이")',
                        'a[title*="물가추이"]'
                    ]
                    
                    tab_clicked = False
                    for selector in alternative_selectors:
                        try:
                            # 요소 존재 확인
                            element_count = await page.locator(selector).count()
                            if element_count > 0:
                                log(f"대체 셀렉터 발견: {selector} (개수: {element_count})", "INFO")
                                
                                # 요소가 보이는지 확인
                                element = page.locator(selector).first
                                await element.wait_for(state='visible', timeout=15000)
                                
                                # 클릭 시도
                                await element.click(timeout=30000)
                                
                                # 클릭 후 페이지 상태 확인
                                await page.wait_for_selector("#ITEM_SPEC_CD", timeout=45000)
                                await page.wait_for_load_state('networkidle', timeout=60000)
                                
                                log(f"대체 셀렉터로 탭 클릭 성공: {selector}", "INFO")
                                tab_clicked = True
                                break
                        except Exception as selector_error:
                            log(f"대체 셀렉터 {selector} 실패: {selector_error}", "DEBUG")
                            continue
                    
                    if not tab_clicked:
                        log(f"모든 대체 방법 실패 - 소분류 건너뜀: {sub_name}", "WARNING")
                        return None
                        
                except Exception as recovery_error:
                    log(f"페이지 복구 시도 실패: {recovery_error}", "ERROR")
                    log(f"모든 대체 방법 실패 - 소분류 건너뜀: {sub_name}", "WARNING")
                    return None

            # 규격 선택 옵션들 가져오기
            spec_options = await page.locator('#ITEM_SPEC_CD option').all()

            raw_item_data = {
                'major_category_name': major_name,
                'middle_category_name': middle_name,
                'sub_category_name': sub_name,
                'spec_data': []
            }

            # 병렬 처리를 위해 규격 데이터를 먼저 수집
            spec_list = []
            for option in spec_options:
                spec_value = await option.get_attribute('value')
                spec_name = await option.inner_text()
                if spec_value and spec_name.strip():  # 빈 값 제외
                    spec_list.append({'value': spec_value, 'name': spec_name})

            # 모든 규격을 최적화된 순차 처리로 진행
            log(f"    - {len(spec_list)}개 규격을 "
                f"최적화된 순차 처리로 진행합니다.")
            await self._process_specs_optimized(
                page, spec_list, raw_item_data,
                major_name, middle_name, sub_name)

        except Exception as e:
            log(f"  소분류 '{sub_name}' 처리 중 오류 "
                f"[대분류: {major_name}, 중분류: {middle_name}]: {str(e)}", "ERROR")
            return None

        # 수집된 데이터 처리 - 새로운 DataProcessor 인스턴스 생성
        local_processor = create_data_processor('kpi')
        if raw_item_data['spec_data']:
            local_processor.add_raw_data(raw_item_data)
            spec_count = len(raw_item_data['spec_data'])
            log(f"  - '{sub_name}' 데이터 수집 완료 "
                f"(총 {spec_count}개 규격)")
        else:
            log(f"  - '{sub_name}': 수집된 규격 데이터 없음")

        return local_processor

    async def _process_specs_optimized(
            self, page, spec_list, raw_item_data,
            major_name, middle_name, sub_name):
        """최적화된 순차 처리 - 페이지 리로드 없이 빠른 규격 변경"""
        
        for i, spec in enumerate(spec_list):
            try:
                spec_value = spec['value']
                spec_name = spec['name']
                log(f"      - 규격 {i + 1}/{len(spec_list)}: "
                    f"'{spec_name}' 조회 중...")

                # 하드코딩된 단위 정보 사용
                unit_info = self._get_unit_from_inclusion_list(major_name, middle_name, sub_name, spec_name)
                if unit_info:
                    log(f"      하드코딩된 단위 정보 사용: {unit_info}")
                    # raw_item_data에 단위 정보 저장
                    raw_item_data['unit'] = unit_info
                else:
                    log(f"      하드코딩된 단위 정보를 찾을 수 없음 - 단위 없이 진행")

                # 기존 데이터 확인
                existing_dates = await self._check_existing_data(
                    major_name, middle_name, sub_name, spec_name
                )

                # 규격 선택 (대기 시간 최소화)
                spec_selector = '#ITEM_SPEC_CD'
                await page.wait_for_selector(spec_selector, timeout=60000) # 요소가 나타날 때까지 60초 대기
                await page.locator(spec_selector).wait_for(state='visible', timeout=60000) # 요소가 보이는 상태가 될 때까지 60초 대기
                await page.locator(spec_selector).select_option(value=spec_value, timeout=60000) # select_option 타임아웃 60초로 설정
                await page.wait_for_load_state('networkidle', timeout=45000)

                # 기간 선택 (첫 번째 규격에서만 설정)
                if i == 0:
                    # 시작 기간: 2020년 1월
                    year_from_selector = '#DATA_YEAR_F'
                    month_from_selector = '#DATA_MONTH_F'
                    await page.locator(year_from_selector).select_option(
                        value='2020')
                    await page.locator(month_from_selector).select_option(
                        value='01')
                    
                    # 종료 기간: 현재 년월
                    current_date = datetime.now()
                    current_year = str(current_date.year)
                    current_month = str(current_date.month).zfill(2)
                    
                    year_to_selector = '#DATA_YEAR_T'
                    month_to_selector = '#DATA_MONTH_T'
                    await page.locator(year_to_selector).select_option(
                        value=current_year)
                    await page.locator(month_to_selector).select_option(
                        value=current_month)
                    
                    await page.wait_for_load_state(
                        'networkidle', timeout=10000)
                    
                    # 검색 버튼 클릭 (기간 설정 후 반드시 실행) - 재시도 로직 추가
                    search_selector = 'form[name="sForm"] input[type="image"]'
                    search_button = page.locator(search_selector)
                    
                    # 재시도 로직 (최대 3회 시도)
                    for attempt in range(3):
                        try:
                            await search_button.click(timeout=10000)
                            break
                        except Exception as e:
                            if attempt == 2:  # 마지막 시도
                                raise e
                            log(f"        - 검색 버튼 클릭 실패 (시도 {attempt + 1}/3), 2초 후 재시도...")
                            await asyncio.sleep(2)
                    
                    log(f"        - 기간 설정 완료: 2020.01 ~ "
            f"{current_year}.{current_month}")
                else:
                    # 첫 번째 규격이 아닌 경우에도 검색 버튼 클릭 - 재시도 로직 추가
                    search_selector = 'form[name="sForm"] input[type="image"]'
                    search_button = page.locator(search_selector)
                    
                    # 재시도 로직 (최대 3회 시도)
                    for attempt in range(3):
                        try:
                            await search_button.click(timeout=10000)
                            break
                        except Exception as e:
                            if attempt == 2:  # 마지막 시도
                                raise e
                            log(f"        - 검색 버튼 클릭 실패 (시도 {attempt + 1}/3), 2초 후 재시도...")
                            await asyncio.sleep(2)

                # 테이블 로딩 대기 (데이터가 로드될 때까지) - 재시도 로직 추가
                table_selector = "#priceTrendDataArea tr"
                
                # 재시도 로직 (최대 3회 시도)
                for attempt in range(3):
                    try:
                        await page.wait_for_selector(table_selector, timeout=15000)
                        await page.wait_for_load_state('networkidle', timeout=10000)
                        break
                    except Exception as e:
                        if attempt == 2:  # 마지막 시도
                            raise e
                        log(f"        - 테이블 로딩 대기 실패 (시도 {attempt + 1}/3), 2초 후 재시도...")
                        await asyncio.sleep(2)

                # 사용 가능한 날짜 범위 확인
                available_dates = await self._get_available_date_range(page)
                if not available_dates:
                    log("        - 사용 가능한 날짜 없음")
                    continue
                
                # 기존 데이터에서 날짜만 추출하여 비교
                existing_date_set = set()
                if existing_dates:
                    existing_date_set = {item[0] for item in existing_dates}  # 튜플의 첫 번째 요소(날짜)만 추출
                
                # 누락된 날짜만 추출
                missing_dates = [date for date in available_dates 
                               if date not in existing_date_set]
                
                if not missing_dates:
                    continue
                
                # 누락된 날짜에 대해서만 가격 데이터 추출
                await self._extract_price_data_fast(
                    page, spec_name, raw_item_data, existing_dates, unit_info)

            except Exception as e:
                # 규격 처리 중 오류
                log(f"규격 '{spec['name']}' 처리 오류: {str(e)}", "ERROR")
                continue

    async def _extract_price_data_fast(self, page, spec_name,
                                       raw_item_data, existing_dates=None, unit_info=None):
        """빠른 가격 데이터 추출 - 누락된 데이터만 추출"""
        try:
            # 하드코딩된 단위가 있으면 우선 사용, 없는 경우에만 웹페이지에서 추출
            if unit_info:
                log(f"      - INCLUSION_LIST 단위 정보 사용: {unit_info}")
            else:
                cate_cd = raw_item_data.get('cate_cd')
                item_cd = raw_item_data.get('item_cd')
                
                if cate_cd and item_cd:
                    # 물가정보 보기 페이지에서 단위 정보 추출 시도
                    unit_info = await self._get_unit_from_detail_page(cate_cd, item_cd)
                    if unit_info:
                        log(f"      - 물가정보 보기 페이지에서 단위 정보 추출: {unit_info}")
                    else:
                        log(f"      - 단위 정보를 찾을 수 없음")
            
            # 테이블 구조 감지 및 처리
            # 1. 지역 헤더가 있는 복합 테이블 (첫 번째 이미지 형태)
            # 2. 날짜와 가격만 있는 단순 테이블 (두 번째 이미지 형태)
            
            # 테이블에서 첫 번째 행 확인
            all_table_rows = await page.locator("table").nth(1).locator("tr").all()
            if not all_table_rows:
                log(f"      - 규격 '{spec_name}': 테이블을 찾을 수 없음")
                return

            # 첫 번째 행 분석하여 테이블 타입 결정
            first_row = all_table_rows[0]
            first_row_elements = await first_row.locator("td").all()
            if not first_row_elements:
                first_row_elements = await first_row.locator("th").all()
            
            if not first_row_elements:
                log(f"      - 규격 '{spec_name}': 첫 번째 행이 비어있음")
                return

            # 첫 번째 행의 첫 번째 셀 텍스트 확인
            first_cell_text = await first_row_elements[0].inner_text()
            first_cell_clean = first_cell_text.strip()
            
            # 테이블 타입 결정
            is_simple_table = (
                self._is_valid_date_value(first_cell_clean) or 
                self._is_valid_date_header(first_cell_clean)
            )
            
            if is_simple_table:
                # 단순 테이블 처리 (날짜 + 가격)
                await self._extract_simple_table_data(
                    all_table_rows, spec_name, raw_item_data, existing_dates, unit_info
                )
            else:
                # 복합 테이블 처리 (지역 헤더 + 날짜별 데이터)
                await self._extract_complex_table_data(
                    all_table_rows, spec_name, raw_item_data, existing_dates, unit_info
                )

        except Exception as e:
            log(f"'{spec_name}' 오류: {str(e)}", "ERROR")

    async def _extract_simple_table_data(self, all_table_rows, spec_name, 
                                       raw_item_data, existing_dates, unit_info=None):
        """단순 테이블 데이터 추출 (날짜 + 가격 형태)"""
        try:
            extracted_count = 0
            default_region = "전국"  # 지역 정보가 없는 경우 기본값
            
            for row_idx, row in enumerate(all_table_rows):
                try:
                    # 행의 모든 셀 추출
                    cells = await row.locator("td").all()
                    if not cells:
                        cells = await row.locator("th").all()
                    
                    if len(cells) < 2:  # 최소 날짜와 가격 필요
                        continue
                    
                    # 첫 번째 셀에서 날짜 추출
                    date_str = await cells[0].inner_text()
                    date_clean = date_str.strip()
                    
                    # 날짜 유효성 검증
                    if not self._is_valid_date_value(date_clean):
                        continue
                    
                    formatted_date = self._format_date_header(date_clean)
                    if not formatted_date:
                        continue
                    
                    # 두 번째 셀에서 가격 추출
                    price_str = await cells[1].inner_text()
                    
                    if self._is_valid_price(price_str):
                        clean_price = price_str.strip().replace(',', '')
                        try:
                            price_value = float(clean_price)
                            
                            # 중복 체크
                            if existing_dates and (formatted_date, default_region, str(price_value), spec_name) in existing_dates:
                                continue
                            
                            if not unit_info:
                                raise ValueError(f"단위 정보가 없습니다. spec_name: {spec_name}")
                            
                            price_data = {
                                'spec_name': spec_name,
                                'region': default_region,
                                'date': formatted_date,
                                'price': price_value,
                                'unit': unit_info
                            }
                            spec_data = raw_item_data['spec_data']
                            spec_data.append(price_data)
                            extracted_count += 1
                            
                            if extracted_count % 50 == 0:
                                log(f"진행: {extracted_count}개 추출됨")
                        except ValueError:
                            continue
                
                except Exception as e:
                    log(f"      - 행 처리 중 오류: {str(e)}")
                    continue
            
            if extracted_count > 0:
                log(f"'{spec_name}' (단순형): {extracted_count}개 완료", "SUCCESS")
                
        except Exception as e:
            log(f"단순 테이블 처리 오류: {str(e)}", "ERROR")

<<<<<<< HEAD
    async def _extract_spec_name_table_data(self, all_table_rows, spec_name, 
                                          raw_item_data, existing_dates, unit_info=None):
        """spec_name 기반 테이블 데이터 추출 (구분 + 상세규격들)"""
        try:
            extracted_count = 0
            default_region = "전국"  # spec_name 기반 테이블은 지역 구분이 없으므로 전국으로 설정
            raw_item_data['region'] = default_region # region 컬럼에 "전국" 명시적으로 저장
            
            # 첫 번째 행에서 헤더 정보 추출
            if not all_table_rows:
                return
                
            header_row = all_table_rows[0]
            header_cells = await header_row.locator("th").all()
            if not header_cells:
                header_cells = await header_row.locator("td").all()
            
            # 상세규격 헤더 추출하여 detail_spec에 저장
            raw_item_data['detail_spec'] = [await cell.inner_text().strip() for cell in header_cells[1:]]
            
            if len(header_cells) < 2:
                log(f"'{spec_name}' (spec_name형): 헤더가 부족함")
                return
            
            # 헤더에서 spec_name들 추출 (첫 번째는 '구분', 나머지는 상세규격들)
            spec_names = []
            for i in range(1, len(header_cells)):
                header_text = await header_cells[i].inner_text()
                spec_names.append(header_text.strip())
            
            log(f"'{spec_name}' (spec_name형): 발견된 상세규격들: {spec_names}")
            
            # 데이터 행들 처리 (첫 번째 행은 헤더이므로 제외)
            for row_idx, row in enumerate(all_table_rows[1:], 1):
                try:
                    # 행의 모든 셀 추출
                    cells = await row.locator("td").all()
                    if not cells:
                        cells = await row.locator("th").all()
                    
                    if len(cells) < 2:  # 최소 날짜와 가격 1개 필요
                        continue
                    
                    # 첫 번째 셀에서 날짜 추출
                    date_str = await cells[0].inner_text()
                    date_clean = date_str.strip()
                    
                    # 날짜 유효성 검증
                    if not self._is_valid_date_value(date_clean):
                        continue
                    
                    formatted_date = self._format_date_header(date_clean)
                    if not formatted_date:
                        continue
                    
                    # 각 상세규격별로 가격 추출
                    for spec_idx, current_spec_name in enumerate(spec_names):
                        cell_idx = spec_idx + 1  # 첫 번째 셀은 날짜이므로 +1
                        
                        if cell_idx >= len(cells):
                            continue
                        
                        price_str = await cells[cell_idx].inner_text()
                        
                        if self._is_valid_price(price_str):
                            clean_price = price_str.strip().replace(',', '')
                            try:
                                price_value = float(clean_price)
                                
                                # 중복 체크 (6개 필드: major_category, middle_category, sub_category, specification, region, date - 가격 제외)
                                duplicate_key = (raw_item_data['major_category_name'], 
                                               raw_item_data['middle_category_name'], 
                                               raw_item_data['sub_category_name'], 
                                               spec_name, default_region, formatted_date)
                                if existing_dates and duplicate_key in existing_dates:
                                    continue
                                
                                if not unit_info:
                                    raise ValueError(f"단위 정보가 없습니다. spec_name: {spec_name}")
                                
                                price_data = {
                                    'spec_name': current_spec_name,  # 상세규격명 사용
                                    'region': default_region,
                                    'date': formatted_date,
                                    'price': price_value,
                                    'unit': unit_info
                                }
                                spec_data = raw_item_data['spec_data']
                                spec_data.append(price_data)
                                extracted_count += 1
                                
                                if extracted_count % 50 == 0:
                                    log(f"진행: {extracted_count}개 추출됨")
                            except ValueError:
                                continue
                
                except Exception as e:
                    log(f"      - 행 처리 중 오류: {str(e)}")
                    continue
            
            if extracted_count > 0:
                log(f"'{spec_name}' (spec_name형): {extracted_count}개 완료", "SUCCESS")
                
        except Exception as e:
            log(f"spec_name 테이블 처리 오류: {str(e)}", "ERROR")

=======
>>>>>>> 38a9727c
    async def _extract_complex_table_data(self, all_table_rows, spec_name, 
                                        raw_item_data, existing_dates, unit_info=None):
        """복합 테이블 데이터 추출 (지역 헤더 + 날짜별 데이터)"""
        try:
            # 지역 헤더 행 추출 (첫 번째 행)
            if len(all_table_rows) < 1:
                return
                
            region_header_row = all_table_rows[0]
            region_header_elements = await region_header_row.locator("td").all()
            if not region_header_elements:
                region_header_elements = await region_header_row.locator("th").all()
            
            if not region_header_elements:
                log(f"      - 규격 '{spec_name}': 지역 헤더를 찾을 수 없음")
                return

            # 지역 헤더 추출 (첫 번째 컬럼 '구분' 제외, 유효한 지역만)
            regions = []
            valid_region_indices = []
            for i in range(1, len(region_header_elements)):
                header_text = await region_header_elements[i].inner_text()
                region_name = self._clean_region_name(header_text.strip())
                if self._is_valid_region_name(region_name):
                    regions.append(region_name)
                    valid_region_indices.append(i)

            if not regions:
                return

            # 데이터 행 추출 (두 번째 행부터)
            data_rows = all_table_rows[1:] if len(all_table_rows) >= 2 else []
            if not data_rows:
                return

            extracted_count = 0
            # 각 날짜별 데이터 처리
            for row_idx, row in enumerate(data_rows):
                try:
                    # 첫 번째 셀에서 날짜 추출
                    date_element = row.locator("td").first
                    if not await date_element.count():
                        date_element = row.locator("th").first

                    if not await date_element.count():
                        continue

                    date_str = await date_element.inner_text()
                    date_clean = date_str.strip()
                    
                    # 날짜 형식 변환 및 중복 체크
                    if not self._is_valid_date_value(date_clean):
                        continue
                    
                    formatted_date = self._format_date_header(date_clean)
                    if not formatted_date:
                        continue
                    
                    # 날짜 유효성 재검증
                    if not self._is_valid_date_header(date_clean):
                        continue

                    # 해당 행의 모든 가격 셀 추출 (첫 번째 셀 제외)
                    price_cells = await row.locator("td").all()
                    if not price_cells:
                        all_cells = await row.locator("th").all()
                        price_cells = all_cells[1:] if len(all_cells) > 1 else []

                    # 각 지역별 가격 처리
                    for region_idx, region_name in enumerate(regions):
                        cell_idx = region_idx + 1
                        if cell_idx >= len(price_cells):
                            continue
                            
                        price_cell = price_cells[cell_idx]
                        price_str = await price_cell.inner_text()
                        
                        if self._is_valid_price(price_str):
                            clean_price = price_str.strip().replace(',', '')
                            try:
                                price_value = float(clean_price)
                                
                                # 중복 체크
                                if existing_dates and (formatted_date, region_name, str(price_value), spec_name) in existing_dates:
                                    continue
                                    
                                if not unit_info:
                                    raise ValueError(f"단위 정보가 없습니다. spec_name: {spec_name}")
                                
                                price_data = {
                                    'spec_name': spec_name,
                                    'region': region_name,
                                    'date': formatted_date,
                                    'price': price_value,
                                    'unit': unit_info
                                }
                                spec_data = raw_item_data['spec_data']
                                spec_data.append(price_data)
                                extracted_count += 1
                                
                                if extracted_count % 50 == 0:
                                    log(f"진행: {extracted_count}개 추출됨")
                            except ValueError:
                                continue
                        else:
                            continue
                except Exception as e:
                    log(f"      - 행 처리 중 오류: {str(e)}")
                    continue

            if extracted_count > 0:
                log(f"'{spec_name}' (복합형): {extracted_count}개 완료", "SUCCESS")

        except Exception as e:
            log(f"복합 테이블 처리 오류: {str(e)}", "ERROR")

    def _clean_region_name(self, region_str):
        """지역명 정리 함수 - '서울1', '부산2' 형태로 정규화"""
        import re
        
        # 동그라미 숫자를 일반 숫자로 변환
        circle_to_num = {
            '①': '1', '②': '2', '③': '3', '④': '4', '⑤': '5',
            '⑥': '6', '⑦': '7', '⑧': '8', '⑨': '9', '⑩': '10'
        }
        clean_region = region_str.strip()
        for circle, num in circle_to_num.items():
            clean_region = clean_region.replace(circle, num)
        
<<<<<<< HEAD
        # 상세규격명 패턴들을 '전국'으로 변환
        spec_patterns = [
            'PVC', 'STS304', 'STS316', 'PTFE', 'Coil', 'Sheet',
            r'^\d+\.\d+mm$',  # 2.0mm, 2.5mm 등
            r'^Cover두께\s*\d+㎜$',  # Cover두께 25㎜ 등
            r'^SCS13\s+\d+K\s+(BLFF|SOFF)$',  # SCS13 10K BLFF 등
            r'^SCS13\s+\d+LB\s+HUB$',  # SCS13 150LB HUB
            r'^\([^)]+\)$',  # (단판), (보온) 등 괄호로 둘러싸인 패턴
            r'^분말식\s+PE\s+3층\s+피복강관',  # 분말식 PE 3층 피복강관 관련
            r'^폴리우레탄강관'  # 폴리우레탄강관 관련
        ]
        
        # '가격1', '가격2', '가1격', '가2격' 등의 패턴은 '전국'으로 변환
        price_pattern1 = r'^가격\d*$'
        price_pattern2 = r'^가\d+격$'
        
        if re.match(price_pattern1, clean_region) or re.match(price_pattern2, clean_region):
            return "전국"
        
        # 상세규격명 패턴 체크
        for pattern in spec_patterns:
            if isinstance(pattern, str):
                if clean_region == pattern:
                    return "전국"
            else:
                if re.match(pattern, clean_region):
                    return "전국"
        
=======
>>>>>>> 38a9727c
        # '서1울' → '서울1' 형태로 변환
        pattern = r'^([가-힣])(\d+)([가-힣]+)$'
        match = re.match(pattern, clean_region)
        
        if match:
            first_char, number, rest = match.groups()
            clean_region = f"{first_char}{rest}{number}"
        
        return clean_region

    def _is_valid_date_header(self, header_text):
        """날짜 헤더 유효성 검증 함수"""
        if not header_text or not header_text.strip():
            return False

        header_str = header_text.strip()
        
        # 빈 문자열이나 공백만 있는 경우
        if not header_str or header_str.isspace():
            return False

        # 날짜 패턴 확인 (다양한 형식 지원)
        date_patterns = [
            r'^\d{4}\.\d{1,2}$',  # YYYY.M
            r'^\d{4}-\d{1,2}$',   # YYYY-M
            r'^\d{4}/\d{1,2}$',   # YYYY/M
            r'^\d{4}\.\s*\d{1,2}$',  # YYYY. M (공백 포함)
            r'^\d{4}년\s*\d{1,2}월$',  # YYYY년 M월
            r'^\d{4}\s+\d{1,2}$'  # YYYY M (공백으로 구분)
        ]
        
        for pattern in date_patterns:
            if re.match(pattern, header_str):
                return True

        # 기타 잘못된 값 체크 (더 포괄적으로)
        # 주의: '구분'은 테이블의 첫 번째 컬럼 헤더로 사용되므로 제외하지 않음
        invalid_patterns = [
            '지역', '평균', '전국', '기준', '합계', '총계', '소계',
            '단위', '원', '천원', '만원', '억원',
            '규격', '품목', '자재', '재료'
        ]
        
        # 가격 관련 패턴 체크 (동그라미 숫자 포함)
        price_patterns = [
            '가격', '가①격', '가②격', '가③격', '가④격', '가⑤격',
            '가⑥격', '가⑦격', '가⑧격', '가⑨격', '가⑩격'
        ]
        
        for pattern in invalid_patterns + price_patterns:
            if pattern in header_str:
                log(f"        - 잘못된 패턴으로 인식된 날짜 헤더 제외: {header_str}")
                return False
        
        # 숫자만으로 구성된 경우 (연도나 월만 있는 경우)
        if header_str.isdigit():
            # 4자리 숫자는 연도로 인정
            if len(header_str) == 4 and 1900 <= int(header_str) <= 2100:
                return True
            # 1-2자리 숫자는 월로 인정
            elif len(header_str) <= 2 and 1 <= int(header_str) <= 12:
                return True
            else:
                return False

        return False

    def _format_date_header(self, header_text):
        """날짜 헤더를 YYYY-MM-01 형식으로 변환"""
        if not header_text or not header_text.strip():
            return header_text
            
        header_str = header_text.strip()
        
        # 다양한 날짜 형식 패턴 처리
        date_patterns = [
            (r'^(\d{4})\.(\d{1,2})$', '-'),  # YYYY.M
            (r'^(\d{4})-(\d{1,2})$', '-'),   # YYYY-M
            (r'^(\d{4})/(\d{1,2})$', '-'),   # YYYY/M
            (r'^(\d{4})\.\s*(\d{1,2})$', '-'),  # YYYY. M (공백 포함)
            (r'^(\d{4})년\s*(\d{1,2})월$', '-'),  # YYYY년 M월
            (r'^(\d{4})\s+(\d{1,2})$', '-')  # YYYY M (공백으로 구분)
        ]
        
        for pattern, separator in date_patterns:
            match = re.match(pattern, header_str)
            if match:
                year = match.group(1)
                month = match.group(2).zfill(2)  # 월을 2자리로 패딩
                formatted_date = f"{year}-{month}-01"
                # 로그 간소화: 첫 번째 변환만 로그 출력
                if not hasattr(self, '_date_conversion_logged'):
                    log(f"        - 날짜 헤더 변환 예시: {header_str} -> {formatted_date}")
                    self._date_conversion_logged = True
                return formatted_date
        
        # 숫자만으로 구성된 경우 처리
        if header_str.isdigit():
            # 4자리 숫자는 연도로 처리 (1월로 설정)
            if len(header_str) == 4 and 1900 <= int(header_str) <= 2100:
                formatted_date = f"{header_str}-01-01"
                return formatted_date
            # 1-2자리 숫자는 월로 처리 (현재 연도 사용)
            elif len(header_str) <= 2 and 1 <= int(header_str) <= 12:
                current_year = datetime.now().year
                month = header_str.zfill(2)
                formatted_date = f"{current_year}-{month}-01"
                return formatted_date
        
        # 변환 실패 시 원본 반환 (로그 생략)
        return header_text

    def _is_valid_region_name(self, region_name):
        """지역명 유효성 검증 함수 - '서울1', '부산2' 형태 허용"""
        if not region_name or not region_name.strip():
            return False

        region_str = region_name.strip()
        
        # 빈 문자열이나 공백만 있는 경우
        if not region_str or region_str.isspace():
            return False

        # 한국 지역명 패턴 확인 (더 포괄적으로)
        valid_regions = [
            '강원', '경기', '경남', '경북', '광주', '대구', '대전', '부산',
            '서울', '세종', '울산', '인천', '전남', '전북', '제주', '충남', '충북',
            '수원', '성남', '춘천'  # 추가 지역명
        ]

        # 숫자가 포함된 지역명도 허용 (예: 서울1, 부산2)
        # 새로운 패턴: 지역명 + 숫자 (서울1, 부산2 등)
        for region in valid_regions:
            if region in region_str:
                # 지역명이 포함되어 있고, 숫자가 뒤에 오는 패턴 허용
                pattern = f"{region}\\d*$"
                if re.search(pattern, region_str):
                    return True
                # 기존 패턴도 허용 (지역명만)
                if region_str == region:
                    return True

        # 날짜 패턴이 포함된 경우 지역명이 아님 (더 엄격하게)
        date_patterns = [
            r'\d{4}[./-]\d{1,2}',  # YYYY.M, YYYY/M, YYYY-M
            r'\d{4}\.\s*\d{1,2}',  # YYYY. M (공백 포함)
            r'^\d{4}$',  # 연도만
            r'^\d{1,2}$',  # 월만
            r'^\d{4}년',  # YYYY년
            r'^\d{1,2}월'  # M월
        ]
        
        for pattern in date_patterns:
            if re.search(pattern, region_str):
                # 로그 최적화: 날짜 패턴 제외 로그 생략
                return False

        # 기타 잘못된 값 체크 (더 포괄적으로)
        invalid_patterns = [
            '구분', '평균', '전국', '기준', '합계', '총계', '소계',
            '단위', '원', '천원', '만원', '억원',
            '년', '월', '일', '기간',
            '-', '/', '\\', '|', '+', '='
        ]
        
        for pattern in invalid_patterns:
            if pattern in region_str:
                # 로그 최적화: 잘못된 패턴 제외 로그 생략
                return False
        
        # 숫자만으로 구성된 경우 제외
        if region_str.isdigit():
            return False
        
        # 특수문자만으로 구성된 경우 제외
        if not re.search(r'[가-힣a-zA-Z]', region_str):
            return False

        return True

    def _is_valid_date_value(self, date_value):
        """날짜 값이 유효한지 확인"""
        if date_value is None:
            return False

        # datetime 객체인 경우 유효
        if hasattr(date_value, 'strftime'):
            return True

        # 문자열인 경우 검증
        if isinstance(date_value, str):
            # 동그라미 숫자나 특수문자가 포함된 경우 제외
            circle_chars = ['①', '②', '③', '④', '⑤', '⑥', '⑦', '⑧', '⑨', '⑩']
            if any(char in date_value for char in circle_chars):
                return False

            # '가격' 등의 텍스트가 포함된 경우 제외
            if any(char in date_value for char in ['가', '격', '구', '분']):
                return False

            # 'YYYY-MM-DD' 형태 확인
            if re.match(r'^\d{4}-\d{2}-\d{2}$', date_value.strip()):
                return True

            # 'YYYY. M' 형태 확인
            date_pattern = r'^\d{4}\.\s*\d{1,2}$'
            if re.match(date_pattern, date_value.strip()):
                return True

        return False

    def _is_valid_price(self, price_str):
        """가격 데이터 유효성 검증 - 변형된 형태 포함"""
        if not price_str:
            return False
        
        price_stripped = price_str.strip()
        if (not price_stripped or 
            price_stripped == '-' or 
            price_stripped == ''):
            return False
        
        # 변형된 가격 컬럼명 처리 ('가①격', '가②격' 등)
        # 숫자와 특수문자가 포함된 가격 헤더는 제외
        if any(char in price_stripped for char in ['①', '②', '③', '④', '⑤', '⑥', '⑦', '⑧', '⑨', '⑩']):
            return False
        
        # 한글이 포함된 경우 제외 (헤더일 가능성)
        if any('\u3131' <= char <= '\u3163' or '\uac00' <= char <= '\ud7a3' for char in price_stripped):
            return False
        
        # 영문자가 포함된 경우 제외 (헤더일 가능성)
        if any(char.isalpha() for char in price_stripped):
            return False
            
        clean_price = price_stripped.replace(',', '')
        try:
            float(clean_price)
            return True
        except ValueError:
            return False

            # await page.close()
            
            # if unit:
            #     log(f"단위 정보 추출 성공: {cate_cd}-{item_cd} -> {unit}")
            #     return unit
            # else:
            #     log(f"단위 정보를 찾을 수 없음: {cate_cd}-{item_cd}")
            #     return None
                
        # except Exception as e:
        #     log(f"단위 정보 추출 중 오류 발생: {cate_cd}-{item_cd}, {str(e)}", "ERROR")
        #     if 'page' in locals():
        #         await page.close()
        #     return None

    # 더 이상 사용하지 않는 unit 추출 함수 (하드코딩된 unit 사용으로 대체)
    # def _get_unit_with_caching(self, cate_cd, item_cd):
    #     """캐싱을 사용하여 단위 정보를 가져옵니다."""
    #     # 캐시 키 생성
    #     cache_key = f"unit_{cate_cd}_{item_cd}"
    #     
    #     # 메모리 캐시에서 확인
    #     if not hasattr(self, '_unit_cache'):
    #         self._unit_cache = {}
    #     
    #     if cache_key in self._unit_cache:
    #         return self._unit_cache[cache_key]
    #     
    #     # 파일 캐시에서 확인
    #     unit = self._load_unit_from_file_cache(cate_cd, item_cd)
    #     if unit:
    #         # 메모리 캐시에도 저장
    #         self._unit_cache[cache_key] = unit
    #         return unit
    #     
    #     # 캐시에 없으면 None 반환 (비동기 함수에서 실제 추출)
    #     return None
    
    # 더 이상 사용하지 않는 unit 추출 함수 (하드코딩된 unit 사용으로 대체)
    # def _cache_unit(self, cate_cd, item_cd, unit):
    #     """단위 정보를 캐시에 저장합니다."""
    #     if not hasattr(self, '_unit_cache'):
    #         self._unit_cache = {}
    #     
    #     cache_key = f"unit_{cate_cd}_{item_cd}"
    #     self._unit_cache[cache_key] = unit
    #     log(f"단위 정보 캐시 저장: {cache_key} -> {unit}")
    #     
    #     # 파일 기반 캐시에도 저장
    #     self._save_unit_to_file_cache(cate_cd, item_cd, unit)

    # 더 이상 사용하지 않는 unit 추출 함수 (하드코딩된 unit 사용으로 대체)
    # def _save_unit_to_file_cache(self, cate_cd, item_cd, unit):
    #     """단위 정보를 파일 캐시에 저장합니다."""
    #     try:
    #         import json
    #         import os
    #         
    #         cache_dir = os.path.join(os.path.dirname(__file__), 'cache')
    #         os.makedirs(cache_dir, exist_ok=True)
    #         
    #         cache_file = os.path.join(cache_dir, 'unit_cache.json')
    #         
    #         # 기존 캐시 로드
    #         cache_data = {}
    #         if os.path.exists(cache_file):
    #             with open(cache_file, 'r', encoding='utf-8') as f:
    #                 cache_data = json.load(f)
    #         
    #         # 새 데이터 추가
    #         cache_key = f"{cate_cd}_{item_cd}"
    #         cache_data[cache_key] = unit
    #         
    #         # 파일에 저장
    #         with open(cache_file, 'w', encoding='utf-8') as f:
    #             json.dump(cache_data, f, ensure_ascii=False, indent=2)
    #             
    #         log(f"파일 캐시 저장: {cache_key} -> {unit}")
    #         
    #     except Exception as e:
    #         log(f"파일 캐시 저장 오류: {str(e)}", "ERROR")

    def _get_unit_from_inclusion_list(self, major_name, middle_name, sub_name, spec_name=None):
        """INCLUSION_LIST에서 단위 정보를 가져옵니다."""
        try:
            log(f"[DEBUG] 단위 조회 시작: major='{major_name}', middle='{middle_name}', sub='{sub_name}'")
            
            # INCLUSION_LIST에서 해당 경로의 단위 정보 찾기
            if major_name in INCLUSION_LIST:
                log(f"[DEBUG] 대분류 '{major_name}' 발견")
                major_data = INCLUSION_LIST[major_name]
                
                if middle_name in major_data:
                    log(f"[DEBUG] 중분류 '{middle_name}' 발견")
                    middle_data = major_data[middle_name]
                    
                    log(f"[DEBUG] 중분류 데이터 키들: {list(middle_data.keys())}")
                    
                    # 정확한 매칭 시도
                    if isinstance(middle_data, dict) and sub_name in middle_data:
                        log(f"[DEBUG] 소분류 '{sub_name}' 정확 매칭 성공")
                        unit_data = middle_data[sub_name]
                        
                        # 단순 문자열인 경우 (기존 방식)
                        if isinstance(unit_data, str):
                            log(f"하드코딩된 단위 정보 발견: {major_name} > {middle_name} > {sub_name} = {unit_data}")
                            return unit_data
                        
                        # 객체인 경우 (규격별 단위 처리)
                        elif isinstance(unit_data, dict):
                            # "unit" 키가 직접 있는 경우 (예: {"unit": "ton"})
                            if "unit" in unit_data and isinstance(unit_data["unit"], str):
                                log(f"하드코딩된 단위 정보 발견: {major_name} > {middle_name} > {sub_name} = {unit_data['unit']}")
                                return unit_data["unit"]
                            # 규격명이 제공된 경우 specifications에서 찾기
                            if spec_name and 'specifications' in unit_data:
                                specifications = unit_data['specifications']
                                
                                # 정확한 규격명 매칭
                                if spec_name in specifications:
                                    unit = specifications[spec_name]
                                    log(f"규격별 단위 정보 발견: {major_name} > {middle_name} > {sub_name} > {spec_name} = {unit}")
                                    return unit
                                
                                # 부분 매칭 시도
                                for spec_key, spec_unit in specifications.items():
                                    if spec_name in spec_key or spec_key in spec_name:
                                        log(f"규격별 단위 정보 부분 매칭: {major_name} > {middle_name} > {sub_name} > {spec_name} ≈ {spec_key} = {spec_unit}")
                                        return spec_unit
                            
                            # 기본 단위 반환
                            if 'default' in unit_data:
                                default_unit = unit_data['default']
                                log(f"기본 단위 정보 사용: {major_name} > {middle_name} > {sub_name} = {default_unit}")
                                return default_unit
                    else:
                        # 정확한 매칭 실패 시 유사 매칭 시도
                        log(f"[DEBUG] 정확한 매칭 실패, 유사 매칭 시도")
                        for key in middle_data.keys():
                            # 한자 부분을 제거하고 비교
                            key_without_hanja = re.sub(r'\([^)]*\)', '', key).strip()
                            sub_without_hanja = re.sub(r'\([^)]*\)', '', sub_name).strip()
                            
                            log(f"[DEBUG] 키 비교: '{key}' vs '{sub_name}'")
                            log(f"[DEBUG] 한자 제거 후: '{key_without_hanja}' vs '{sub_without_hanja}'")
                            
                            # 정규화된 문자열로 비교
                            if key_without_hanja == sub_without_hanja or key == sub_name:
                                log(f"[DEBUG] 유사 매칭 성공: '{key}' ≈ '{sub_name}'")
                                unit_data = middle_data[key]
                                
                                if isinstance(unit_data, str):
                                    log(f"하드코딩된 단위 정보 발견 (유사매칭): {major_name} > {middle_name} > {key} = {unit_data}")
                                    return unit_data
                                elif isinstance(unit_data, dict) and 'default' in unit_data:
                                    default_unit = unit_data['default']
                                    log(f"기본 단위 정보 사용 (유사매칭): {major_name} > {middle_name} > {key} = {default_unit}")
                                    return default_unit
                        
                        log(f"[DEBUG] 소분류 '{sub_name}' 매칭 실패. 사용 가능한 소분류: {list(middle_data.keys()) if isinstance(middle_data, dict) else 'dict가 아님'}")
                else:
                    log(f"[DEBUG] 중분류 '{middle_name}' 없음. 사용 가능한 중분류: {list(major_data.keys())}")
            else:
                log(f"[DEBUG] 대분류 '{major_name}' 없음. 사용 가능한 대분류: {list(INCLUSION_LIST.keys())}")
            
            log(f"하드코딩된 단위 정보 없음: {major_name} > {middle_name} > {sub_name}")
            return None
            
        except Exception as e:
            log(f"하드코딩된 단위 정보 조회 오류: {str(e)}", "ERROR")
            return None

    def _load_unit_from_file_cache(self, cate_cd, item_cd):
        """파일 캐시에서 단위 정보를 로드합니다."""
        try:
            import json
            import os
            
            cache_file = os.path.join(os.path.dirname(__file__), 'cache', 'unit_cache.json')
            
            if not os.path.exists(cache_file):
                return None
                
            with open(cache_file, 'r', encoding='utf-8') as f:
                cache_data = json.load(f)
            
            cache_key = f"{cate_cd}_{item_cd}"
            unit = cache_data.get(cache_key)
            
            if unit:
                log(f"파일 캐시에서 단위 정보 로드: {cache_key} -> {unit}")
                return unit
                
        except Exception as e:
            log(f"파일 캐시 로드 오류: {str(e)}", "ERROR")
            
        return None

    async def _process_specs_parallel(self, spec_list, raw_item_data,
                                     major_name, middle_name, sub_name,
                                     sub_url):
        """여러 규격을 병렬로 처리하는 메서드"""
        semaphore = asyncio.Semaphore(2)  # 최대 2개 동시 처리

        async def process_spec_with_new_page(spec):
            async with semaphore:
                try:
                    # 새로운 페이지 생성
                    new_page = await self.context.new_page()
                    base_url = "https://www.kpi.or.kr/www/price/"
                    await new_page.goto(f"{base_url}{sub_url}")
                    await new_page.wait_for_load_state(
                        'networkidle', timeout=60000)
                    await new_page.wait_for_selector(
                        'body', timeout=5000)

                    # '물가추이 보기' 탭으로 이동 (재시도 로직)
                    for retry in range(3):
                        try:
                            # 탭이 존재하는지 먼저 확인
                            await new_page.wait_for_selector('a:has-text("물가추이 보기")', timeout=15000)
                            
                            link_name = '물가추이 보기'
                            link_locator = new_page.get_by_role(
                                'link', name=link_name)
                            await link_locator.click(timeout=30000)
                            await new_page.wait_for_selector(
                                selector="#ITEM_SPEC_CD",
                                timeout=30000
                            )
                            break
                        except Exception as e:
                            if retry == 2:
                                raise e
                            log(f"물가추이 보기 탭 클릭 재시도 "
                                f"{retry + 1}/3: {e}", "WARNING")
                            await new_page.reload()
                            await new_page.wait_for_load_state(
                                'domcontentloaded', timeout=10000)
                            await new_page.wait_for_load_state(
                                'networkidle', timeout=30000)

                    # 임시 데이터 구조
                    temp_data = {
                        'major_category_name': major_name,
                        'middle_category_name': middle_name,
                        'sub_category_name': sub_name,
                        'spec_data': []
                    }

                    # 규격 처리
                    await self._process_single_spec(new_page, spec, temp_data)

                    await new_page.close()
                    return temp_data['spec_data']

                except Exception as e:
                    error_msg = (f"    - 병렬 처리 중 규격 '{spec['name']}' 오류 "
                                f"[대분류: {major_name}, 중분류: {middle_name}, "
                                f"소분류: {sub_name}]: {str(e)}")
                    log(error_msg)
                    return []

        # 모든 규격을 병렬로 처리
        # 모든 규격에 대한 병렬 처리 태스크 생성
        tasks = [process_spec_with_new_page(spec)
                 for spec in spec_list]
        results = await asyncio.gather(*tasks, return_exceptions=True)

        # 결과 병합
        for result in results:
            if isinstance(result, list) and result:
                raw_item_data['spec_data'].extend(result)

    async def _process_single_spec(self, page, spec, raw_item_data):
        """단일 규격에 대한 데이터 처리"""
        spec_value = spec['value']
        spec_name = spec['name']
        log(f"    - 규격: '{spec_name}' 조회 중...")

        max_retries = 3
        for attempt in range(max_retries):
            try:
                # 규격 선택
                # 규격 선택
                spec_locator = page.locator('#ITEM_SPEC_CD')
                await spec_locator.select_option(value=spec_value)
                await page.wait_for_load_state(
                    'networkidle', timeout=10000)

                # 기간 선택
                year_locator = page.locator('#DATA_YEAR_F')
                await year_locator.select_option(value=self.start_year)
                month_locator = page.locator('#DATA_MONTH_F')
                await month_locator.select_option(
                    value=self.start_month)
                await page.wait_for_load_state(
                    'networkidle', timeout=10000)

                # 검색 버튼 클릭 (재시도 로직 추가)
                search_selector = 'form[name="sForm"] input[type="image"]'
                search_button = page.locator(search_selector)
                
                # 재시도 로직 (최대 3회 시도)
                for search_attempt in range(3):
                    try:
                        await search_button.click(timeout=15000)
                        await page.wait_for_load_state(
                            'networkidle', timeout=20000)
                        break
                    except Exception as search_e:
                        if search_attempt == 2:  # 마지막 시도
                            raise search_e
                        log(f"        - 검색 버튼 클릭 실패 (시도 {search_attempt + 1}/3), 2초 후 재시도...")
                        await asyncio.sleep(2)
                break

            except Exception as e:
                if attempt < max_retries - 1:
                    attempt_num = attempt + 1
                    log(f"    - 규격 '{spec_name}' 시도 {attempt_num} "
                        f"실패, 재시도 중...")
                    await page.wait_for_timeout(1000)
                    continue
                else:
                    log(f"    - 규격 '{spec_name}' 최종 실패: "
                        f"{str(e)}")
                    return

        # 데이터 테이블 파싱
        try:
            # 재시도 로직으로 테이블 대기 (최대 3회 시도)
            for table_attempt in range(3):
                try:
                    await page.wait_for_selector(
                        "#priceTrendDataArea tr", timeout=15000)
                    break
                except Exception as table_e:
                    if table_attempt == 2:  # 마지막 시도
                        raise table_e
                    log(f"        - 테이블 로딩 실패 (시도 {table_attempt + 1}/3), 2초 후 재시도...")
                    await asyncio.sleep(2)

            # 전체 테이블 HTML을 로그로 출력해서 구조 확인
            table_html = await page.locator("#priceTrendDataArea").inner_html()
            log(f"    - 규격 '{spec_name}': 테이블 HTML 구조:\n{table_html[:500]}...")

            header_elements = await page.locator(
            "#priceTrendDataArea th").all()
            if not header_elements:
                log(f"    - 규격 '{spec_name}': 데이터 테이블을 찾을 수 없음")
                return

            # 첫 번째 헤더는 '구분'이므로 제외
            dates = [await h.inner_text() for h in header_elements[1:]]
            log(f"    - 규격 '{spec_name}': 헤더 데이터 = {dates}")

            # 첫 번째 지역 데이터 행만 추출 (예: '서①울')
            data_rows = await page.locator("#priceTrendDataArea tr").all()
            log(f"    - 규격 '{spec_name}': 총 {len(data_rows)}개 행 발견")
            if len(data_rows) < 2:
                log(f"    - 규격 '{spec_name}': 데이터 행을 찾을 수 없음")
                return

            first_row_tds = await data_rows[1].locator("td").all()
            if not first_row_tds:
                log(f"    - 규격 '{spec_name}': 데이터 셀을 찾을 수 없음")
                return

            region = await first_row_tds[0].inner_text()
            prices = [await td.inner_text() for td in first_row_tds[1:]]
            log(f"    - 규격 '{spec_name}': 지역 = {region}, "
                f"가격 데이터 = {prices}")

            # 헤더 정보 추출 (테이블 구조 파악용)
            header_cells = await data_rows[0].locator("th").all()
            headers = []
            for i in range(1, len(header_cells)):  # 첫 번째 컬럼(구분) 제외
                header_text = await header_cells[i].inner_text()
                # 동그라미 숫자를 일반 숫자로 변환 (①②③④⑤⑥⑦⑧⑨⑩ 등 -> 1,2,3)
                circle_to_num = {
                    '①': '1', '②': '2', '③': '3', '④': '4', '⑤': '5',
                    '⑥': '6', '⑦': '7', '⑧': '8', '⑨': '9', '⑩': '10'
                }
                cleaned_header = header_text.strip()
                for circle, num in circle_to_num.items():
                    cleaned_header = cleaned_header.replace(circle, num)

                # 날짜 형식 검증
                # (YYYY.M 또는 YYYY. M 형태만 허용)
                if self._is_valid_date_header(cleaned_header):
                    headers.append(cleaned_header)
                else:
                    log(f"    - 잘못된 날짜 헤더 제외: "
                        f"'{cleaned_header}' (원본: '{header_text}')")

            log(f"    - 규격 '{spec_name}': "
                f"헤더 데이터 = {headers}")

            price_list = []
            # 테이블 구조 분석: 헤더가 날짜이고 행이 지역별 데이터인 구조
            # 각 지역(행)에 대해 처리
            # 헤더 제외하고 모든 행 처리
            for i in range(1, len(data_rows)):
                try:
                    row_tds = await data_rows[i].locator("td").all()
                    if len(row_tds) >= 2:
                        # 첫 번째 컬럼은 지역명
                        region_str = await row_tds[0].inner_text()
                        # 동그라미 숫자를 일반 숫자로 변환 (①②③ 등 -> 1,2,3)
                        circle_to_num = {
                            '①': '1', '②': '2', '③': '3', '④': '4',
                            '⑤': '5', '⑥': '6', '⑦': '7', '⑧': '8',
                            '⑨': '9', '⑩': '10'
                        }
                        clean_region = region_str.strip()
                        for circle, num in circle_to_num.items():
                            clean_region = clean_region.replace(
                                circle, num)

                        # 각 날짜별 가격 처리
                        for j, date_header in enumerate(headers):
                            if j + 1 < len(row_tds):
                                price_str = await row_tds[j + 1].inner_text()
                                # 가격 데이터 유효성 검증 강화
                                price_stripped = price_str.strip()
                                if price_stripped and price_stripped != '-':
                                    # 쉼표가 포함된 숫자인지 확인
                                    clean_price = price_stripped.replace(
                                        ',', '')
                                    is_valid_price = (
                                        clean_price.isdigit() and
                                        int(clean_price) > 0)
                                    if is_valid_price:
                                        # 날짜 파싱 (YYYY. M 형태)
                                        try:
                                            is_valid_header = (
                                                self._is_valid_date_header(
                                                    date_header))
                                            if is_valid_header:
                                                year_month = (
                                                    date_header.strip()
                                                    .replace(' ', ''))
                                                if '.' in year_month:
                                                    year, month = year_month.split('.')
                                                    date_obj = datetime(
                                                        int(year),
                                                        int(month), 1)
                                                    price_data = {
                                                        'date': date_obj,
                                                        'region': clean_region,
                                                        'price': price_str.strip()
                                                    }
                                                    price_list.append(price_data)
                                                    # 유효한 가격 데이터 추가 로그
                                                    log(
                                                        f"    - 유효한 가격 데이터 추가: "
                                                        f"{clean_region} "
                                                        f"({date_header}) = "
                                                        f"{price_str.strip()}")
                                            else:
                                                # 잘못된 날짜 형식 제외 로그
                                                log(
                                                    f"    - 잘못된 날짜 형식 제외: "
                                                    f"{date_header}")
                                        except Exception as date_parse_error:
                                            # 날짜 파싱 오류 로그
                                            log(
                                                f"    - 날짜 파싱 오류: "
                                                f"{date_header} - "
                                                f"{str(date_parse_error)}")
                except Exception as row_error:
                    # 행 파싱 오류 로그
                    log(f"    - 행 {i} 파싱 오류: {str(row_error)}")
                    continue

            if price_list:
                raw_item_data['spec_data'].append({
                    'specification_name': spec_name,
                    'prices': price_list
                })
                log(f"    - 규격 '{spec_name}': {len(price_list)}개 가격 데이터 수집 완료")
            else:
                log(f"    - 규격 '{spec_name}': 유효한 가격 데이터 없음")

        except Exception as e:
            log(f"    - 규격 '{spec_name}' 데이터 파싱 오류: {str(e)}")
            return


# --- 4. 메인 실행 함수 ---
# <<< 파일 맨 아래 부분을 이 코드로 전체 교체 (5/5) >>>

async def main():
<<<<<<< HEAD
    # 로그 파일 설정
    log_file_path = "c:\\JAJE\\materials-dashboard\\crawler\\kpi_crawler_debug.log"
    log("KPI 크롤러 시작", "INFO")
    clear_redis_cache('technical_articles_list')  # Redis 캐시 초기화
    log("Redis 캐시 초기화 완료", "INFO")
    time.sleep(5) # 로그 출력 대기
    log("DEBUG: main 함수 시작 (kpi_crawler.py)", "DEBUG")
    log(f"DEBUG: 로그 파일 경로: {log_file_path}", "DEBUG")
=======
>>>>>>> 38a9727c
    """메인 실행 로직: 명령행 인자 파싱 및 크롤러 실행"""
    # 명령행 인자 파싱 - 두 가지 방식 지원
    # 방식 1: --major="공통자재" --middle="비철금속" --sub="알루미늄" --mode="sub_only"
    # 방식 2: --major 공통자재 --middle 비철금속 --sub 알루미늄 --mode sub_only
    
    args = {}
    i = 1
    while i < len(sys.argv):
        arg = sys.argv[i]
        if arg.startswith('--'):
            key = arg.strip('-')
            if '=' in arg:
                # 방식 1: --key=value
                key, value = arg.split('=', 1)
                key = key.strip('-')
                value = value.strip('"\'')
                args[key] = value
            else:
                # 방식 2: --key value
                if i + 1 < len(sys.argv) and not sys.argv[i + 1].startswith('--'):
                    value = sys.argv[i + 1].strip('"\'')
                    args[key] = value
                    i += 1
                else:
                    args[key] = True
        i += 1
    
    target_major = args.get('major')
    target_middle = args.get('middle')
    target_sub = args.get('sub')
    crawl_mode = args.get('mode', 'all')
    start_year = args.get('start-year', '2020')
    start_month = args.get('start-month', '01').zfill(2)

    log(f"크롤링 설정:")
    log(f"  - 모드: {crawl_mode}")
    log(f"  - 대분류: {target_major}")
    log(f"  - 중분류: {target_middle}")
    log(f"  - 소분류: {target_sub}")
    log(f"  - 시작 시점: {start_year}-{start_month}")

    # 크롤링 모드에 따른 실행
    if crawl_mode == "all" and not target_major:
        # 전체 대분류 크롤링 (기존 방식)
        log("전체 대분류를 크롤링합니다.", "INFO")
        all_major_categories = list(INCLUSION_LIST.keys())
        log(f"크롤링할 대분류: {all_major_categories}", "INFO")
        
        for major in all_major_categories:
            log(f"=== {major} 크롤링 시작 ===", "SUMMARY")
            crawler = KpiCrawler(target_major=major, crawl_mode="all", 
                               start_year=start_year, start_month=start_month)
            await crawler.run()
            log(f"🟢 {major} 크롤링 완료", "SUCCESS")
        
        log("🟢 전체 대분류 크롤링 완료", "SUCCESS")
    else:
        # 선택적 크롤링
        log(f"=== {crawl_mode} 모드 크롤링 시작 ===", "SUMMARY")
        crawler = KpiCrawler(
            target_major=target_major,
            target_middle=target_middle,
            target_sub=target_sub,
            crawl_mode=crawl_mode,
            start_year=start_year,
            start_month=start_month
        )
        await crawler.run()
        log(f"🟢 {crawl_mode} 모드 크롤링 완료", "SUCCESS")


async def test_unit_extraction():
    """단위 추출 로직 테스트"""
    log("=== 단위 추출 로직 테스트 시작 ===", "SUMMARY")
    
    # 테스트할 비철금속 소분류 목록
    test_categories = [
        ("공통자재", "비철금속", "동제품(1)"),
        ("공통자재", "비철금속", "동제품(2)"),
        ("공통자재", "비철금속", "알루미늄제품(1)"),
        ("공통자재", "비철금속", "알루미늄제품(2)"),
        ("공통자재", "비철금속", "비철지금(非鐵地金)"),
        ("공통자재", "비철금속", "연(납)제품(鉛製品)")
    ]
    
    crawler = KpiCrawler(target_major="공통자재", crawl_mode="test")
    
    browser = None
    try:
        # 브라우저 시작 (run 메서드와 동일한 방식)
        async with async_playwright() as p:
            browser = await p.chromium.launch(
                headless=True,
                args=[
                    '--no-sandbox',
                    '--disable-setuid-sandbox',
                    '--disable-dev-shm-usage',
                    '--disable-gpu',
                    '--disable-web-security',
                    '--disable-features=VizDisplayCompositor',
                    '--window-size=1920,1080'
                ]
            )
            crawler.context = await browser.new_context()
            crawler.page = await crawler.context.new_page()
            
            await crawler._login()
            
            for major, middle, sub in test_categories:
                log(f"\n--- {sub} 단위 추출 테스트 ---", "INFO")
                
                try:
                    # 소분류 정보 생성 (실제 크롤링에서 사용하는 형태와 동일)
                    sub_info = {'name': sub, 'href': f'price/price_list.asp?major={major}&middle={middle}&sub={sub}'}
                    sub_url = f"{crawler.base_url}/www/price/{sub_info['href']}"
                    
                    # 페이지로 이동
                    await crawler.page.goto(sub_url, timeout=60000)
                    await crawler.page.wait_for_load_state('networkidle', timeout=45000)
                    
                    # 물가추이 페이지에서 단위 추출 (올바른 매개변수 개수)
                    unit_from_trend = await crawler._extract_unit_from_price_trend_page(
                        crawler.page, sub
                    )
                    log(f"  물가추이 페이지 단위: {unit_from_trend}")
                    
                    # 물가정보 보기 탭 클릭 (더 안정적인 선택자 사용)
                    try:
                        # 여러 가능한 선택자로 시도
                        tab_selectors = [
                            'a[href="#tab2"]',
                            'a[onclick*="tab2"]',
                            'a:has-text("물가정보 보기")',
                            'a:has-text("물가정보")',
                            'li:nth-child(2) a',
                            '.tab-menu li:nth-child(2) a'
                        ]
                        
                        tab_clicked = False
                        for selector in tab_selectors:
                            try:
                                tab_element = await crawler.page.query_selector(selector)
                                if tab_element:
                                    await tab_element.click()
                                    await crawler.page.wait_for_timeout(2000)
                                    tab_clicked = True
                                    log(f"  탭 클릭 성공: {selector}")
                                    break
                            except Exception as tab_error:
                                log(f"  탭 선택자 {selector} 실패: {str(tab_error)}", "WARNING")
                                continue
                        
                        if not tab_clicked:
                            log("  ⚠️ 물가정보 보기 탭을 찾을 수 없음. 현재 페이지에서 단위 추출 시도", "WARNING")
                            
                    except Exception as tab_error:
                        log(f"  ⚠️ 탭 클릭 실패: {str(tab_error)}", "WARNING")
                    
                    # 물가정보 보기 페이지에서 단위 추출 (올바른 매개변수 개수)
                    unit_from_detail = await crawler._get_unit_from_detail_page(
                        crawler.page, sub
                    )
                    log(f"  물가정보 보기 페이지 단위: {unit_from_detail}")
                    
                    # 캐시에서 단위 확인 (redis_client 초기화 확인)
                    cached_unit = None
                    try:
                        if hasattr(crawler, 'redis_client') and crawler.redis_client:
                            cache_key = f"unit_{major}_{middle}_{sub}"
                            cached_unit = await crawler.redis_client.get(cache_key)
                        else:
                            log("  Redis 클라이언트가 초기화되지 않음", "WARNING")
                    except Exception as cache_error:
                        log(f"  캐시 확인 실패: {str(cache_error)}", "WARNING")
                    
                    log(f"  캐시된 단위: {cached_unit}")
                    
                    # 결과 비교
                    if unit_from_trend and unit_from_detail:
                        if unit_from_trend == unit_from_detail:
                            log(f"  ✅ 단위 일치: {unit_from_trend}")
                        else:
                            log(f"  ⚠️ 단위 불일치 - 추이: {unit_from_trend}, 상세: {unit_from_detail}")
                    else:
                        log(f"  ❌ 단위 추출 실패 - 추이: {unit_from_trend}, 상세: {unit_from_detail}")
                        
                except Exception as e:
                    import traceback
                    log(f"  ❌ 테스트 중 오류 발생: {str(e)}", "ERROR")
                    log(f"  상세 오류: {traceback.format_exc()}", "ERROR")
            
            log("\n=== 단위 추출 테스트 완료 ===", "SUMMARY")
            await browser.close()
        
    except Exception as e:
        log(f"❌ 테스트 중 오류 발생: {e}", "ERROR")
        import traceback
        log(f"상세 오류: {traceback.format_exc()}", "ERROR")
        if browser:
            try:
                await browser.close()
            except:
                pass


if __name__ == "__main__":
    # 명령행 인수 확인
    if len(sys.argv) > 1 and sys.argv[1] == "test":
        # 단위 추출 테스트 실행
        asyncio.run(test_unit_extraction())
    else:
        # 일반 크롤링 실행
        # running_crawlers = check_running_crawler()
        running_crawlers = []
        if running_crawlers:
            log(f"이미 실행 중인 크롤러 {len(running_crawlers)}개 발견. 기존 크롤러 완료 후 재실행하세요.", "ERROR")
            sys.exit(1)

        asyncio.run(main())<|MERGE_RESOLUTION|>--- conflicted
+++ resolved
@@ -94,7 +94,6 @@
         self.crawl_mode = crawl_mode
         self.start_year = start_year or str(datetime.now().year)
         self.start_month = start_month or str(datetime.now().month)
-<<<<<<< HEAD
         self.force_refresh = force_refresh  # 캐시 우회 옵션 저장
 
         # 크롤링 시작 전 Redis 캐시 초기화
@@ -123,11 +122,6 @@
         self.page_timeout_threshold = 30  # 30초 이상 응답 없으면 강제 재생성
         self.page_last_activity = {}  # 페이지별 마지막 활동 시간 추적
         
-=======
-
-        self.processor = create_data_processor('kpi')
-
->>>>>>> 38a9727c
         # 배치 처리용 변수
         self.batch_data = []
         self.batch_size = 5  # 소분류 5개마다 처리
@@ -173,7 +167,6 @@
                 return self.processor
         except Exception as e:
             log(f"크롤링 중 오류 발생: {str(e)}", "ERROR")
-<<<<<<< HEAD
             if isinstance(e, SystemExit):
                 # SystemExit는 이미 data_processor에서 처리되었으므로, 여기서는 다시 발생시키지 않고 종료
                 pass
@@ -185,14 +178,6 @@
                     except:
                         pass
                 raise
-=======
-            if browser:
-                try:
-                    await browser.close()
-                except:
-                    pass
-            raise
->>>>>>> 38a9727c
 
     async def _login(self):
         """로그인 페이지로 이동하여 로그인 수행"""
@@ -1313,7 +1298,6 @@
         except Exception as e:
             log(f"단순 테이블 처리 오류: {str(e)}", "ERROR")
 
-<<<<<<< HEAD
     async def _extract_spec_name_table_data(self, all_table_rows, spec_name, 
                                           raw_item_data, existing_dates, unit_info=None):
         """spec_name 기반 테이블 데이터 추출 (구분 + 상세규격들)"""
@@ -1420,8 +1404,6 @@
         except Exception as e:
             log(f"spec_name 테이블 처리 오류: {str(e)}", "ERROR")
 
-=======
->>>>>>> 38a9727c
     async def _extract_complex_table_data(self, all_table_rows, spec_name, 
                                         raw_item_data, existing_dates, unit_info=None):
         """복합 테이블 데이터 추출 (지역 헤더 + 날짜별 데이터)"""
@@ -1551,7 +1533,6 @@
         for circle, num in circle_to_num.items():
             clean_region = clean_region.replace(circle, num)
         
-<<<<<<< HEAD
         # 상세규격명 패턴들을 '전국'으로 변환
         spec_patterns = [
             'PVC', 'STS304', 'STS316', 'PTFE', 'Coil', 'Sheet',
@@ -1580,8 +1561,6 @@
                 if re.match(pattern, clean_region):
                     return "전국"
         
-=======
->>>>>>> 38a9727c
         # '서1울' → '서울1' 형태로 변환
         pattern = r'^([가-힣])(\d+)([가-힣]+)$'
         match = re.match(pattern, clean_region)
@@ -2318,7 +2297,6 @@
 # <<< 파일 맨 아래 부분을 이 코드로 전체 교체 (5/5) >>>
 
 async def main():
-<<<<<<< HEAD
     # 로그 파일 설정
     log_file_path = "c:\\JAJE\\materials-dashboard\\crawler\\kpi_crawler_debug.log"
     log("KPI 크롤러 시작", "INFO")
@@ -2327,8 +2305,6 @@
     time.sleep(5) # 로그 출력 대기
     log("DEBUG: main 함수 시작 (kpi_crawler.py)", "DEBUG")
     log(f"DEBUG: 로그 파일 경로: {log_file_path}", "DEBUG")
-=======
->>>>>>> 38a9727c
     """메인 실행 로직: 명령행 인자 파싱 및 크롤러 실행"""
     # 명령행 인자 파싱 - 두 가지 방식 지원
     # 방식 1: --major="공통자재" --middle="비철금속" --sub="알루미늄" --mode="sub_only"
