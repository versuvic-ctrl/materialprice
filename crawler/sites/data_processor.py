import os
import json
import re
import pandas as pd
import requests
from datetime import datetime
from abc import ABC, abstractmethod
from typing import List, Dict, Any, Optional, Tuple
from dotenv import load_dotenv
from supabase import create_client, Client
from urllib.parse import urlparse
<<<<<<< HEAD
import redis
from redis.exceptions import TimeoutError
import hashlib
import sys
=======
from unit_validation import UnitValidator
from api_monitor import create_monitored_supabase_client

# 환경변수 로드
load_dotenv("../../.env.local")
# 상대 경로가 작동하지 않을 경우 절대 경로 시도
if not os.environ.get("NEXT_PUBLIC_SUPABASE_URL"):
    load_dotenv(os.path.join(os.path.dirname(__file__), "../../.env.local"))

# Supabase 클라이언트 초기화
SUPABASE_URL = os.environ.get("NEXT_PUBLIC_SUPABASE_URL")
SUPABASE_KEY = os.environ.get("NEXT_PUBLIC_SUPABASE_ANON_KEY")
_supabase_client = create_client(SUPABASE_URL, SUPABASE_KEY)

# API 모니터링이 적용된 클라이언트 생성
api_monitor = create_monitored_supabase_client(
    _supabase_client, 
    max_calls_per_minute=200,  # 분당 최대 200회
    max_calls_per_hour=2000    # 시간당 최대 2000회
)
supabase = api_monitor.client

>>>>>>> 38a9727c

def log(message: str, level: str = "INFO"):
    """실행 과정 로그를 출력하는 함수
    
    Args:
        message: 로그 메시지
        level: 로그 레벨 (INFO, SUCCESS, ERROR, SUMMARY)
    """
<<<<<<< HEAD
    logger = logging.getLogger("kpi_crawler")
    if not logger.handlers:
        logger.setLevel(logging.DEBUG)
        formatter = logging.Formatter('[%(asctime)s] %(levelname)s: %(message)s')

        # 파일 핸들러 (디버그 로그 전체 기록)
        log_file_path = os.path.abspath(os.path.join(os.path.dirname(__file__), "../../crawler_debug.log"))
        file_handler = logging.FileHandler(log_file_path, encoding='utf-8')
        file_handler.setLevel(logging.DEBUG)
        file_handler.setFormatter(formatter)
        logger.addHandler(file_handler)

        # 콘솔 핸들러 (INFO 레벨 이상만 콘솔 출력)
        console_handler = logging.StreamHandler()
        console_handler.setLevel(logging.INFO)
        console_handler.setFormatter(formatter)
        logger.addHandler(console_handler)

=======
    # 로그 레벨별 출력 제어
>>>>>>> 38a9727c
    if level == "SUMMARY":
        print(f"[{datetime.now().strftime('%H:%M:%S')}] ✓ {message}")
    elif level == "ERROR":
        print(f"[{datetime.now().strftime('%H:%M:%S')}] ✗ {message}")
    elif level == "SUCCESS":
        print(f"[{datetime.now().strftime('%H:%M:%S')}] ✓ {message}")
    else:  # INFO
        print(f"[{datetime.now().strftime('%H:%M:%S')}] {message}")

# from unit_validation import UnitValidator
# from api_monitor import create_monitored_supabase_client

# 환경변수 로드
env_path = os.path.abspath(os.path.join(os.path.dirname(__file__), "../../.env.local"))
load_dotenv(env_path)
log(f".env.local loaded from: {env_path}", "DEBUG")
if not os.environ.get("NEXT_PUBLIC_SUPABASE_URL"):
    log("Failed to load .env.local", "ERROR")

# Supabase 클라이언트 초기화
SUPABASE_URL = os.environ.get("NEXT_PUBLIC_SUPABASE_URL")
SUPABASE_KEY = os.environ.get("NEXT_PUBLIC_SUPABASE_ANON_KEY")
supabase = create_client(SUPABASE_URL, SUPABASE_KEY)

# Redis 클라이언트 초기화
REDIS_URL = os.environ.get("REDIS_URL")
log(f"Loaded REDIS_URL: {REDIS_URL.split('@')[0]}@..." if REDIS_URL else "REDIS_URL not set", "DEBUG")

if REDIS_URL:
    try:
        # REDIS_URL 파싱 및 호스트/포트 출력
        parsed_url = urlparse(REDIS_URL)
        redis_host = parsed_url.hostname
        redis_port = parsed_url.port
        redis_password = parsed_url.password
        redis_username = parsed_url.username if parsed_url.username else 'default' # Upstash Redis는 'default' 사용자 이름을 사용

        print(f"DEBUG: Parsed Redis Host: {redis_host}, Port: {redis_port}, Username: {redis_username}")

        log("DEBUG: Redis 클라이언트 생성 시도...", "DEBUG")
        print("DEBUG: Attempting to create Redis client...") # Added print
        _redis_client = redis.Redis(
                host=redis_host,
                port=redis_port,
                password=redis_password,
                username=redis_username,
                decode_responses=True,
                ssl=True,
                ssl_cert_reqs=None,
                socket_connect_timeout=5,
                socket_timeout=5
            )
        log("DEBUG: Redis 클라이언트 생성 완료.", "DEBUG")
        print("DEBUG: Redis client created successfully.") # Added print

        # Redis 연결 테스트
        log("DEBUG: Redis 연결 테스트 (ping) 시도...", "DEBUG")
        print("DEBUG: Attempting Redis ping test...") # Added print
        _redis_client.ping() # 5초 타임아웃 추가
        log("Redis 클라이언트 초기화 성공", "SUCCESS")
        print("SUCCESS: Redis client initialized successfully.") # Added print
    except (TimeoutError, ConnectionError) as e:
        log(f"Redis 연결 테스트 타임아웃: {e}", "ERROR")
        print(f"ERROR: Redis connection test timed out: {e}") # Modified print
        _redis_client = None
        sys.exit(1) # 예외를 다시 발생시켜 크롤러 중단
    except Exception as e:
        log(f"Redis 클라이언트 생성 실패: {e}", "ERROR") # Modified log message
        print(f"ERROR: Redis client creation or connection failed: {e}") # Modified print message
        _redis_client = None
        sys.exit(1) # 예외를 다시 발생시켜 크롤러 중단
else:
    log("REDIS_URL 환경변수가 설정되지 않음", "WARNING")

def clear_redis_cache(cache_key: str):
    if _redis_client:
        try:
            _redis_client.delete(cache_key)
            log(f"Redis 캐시 삭제 성공: {cache_key}", "SUCCESS")
        except Exception as e:
            log(f"Redis 캐시 삭제 실패: {cache_key} - {e}", "ERROR")
    else:
        log("Redis 클라이언트가 초기화되지 않아 캐시를 삭제할 수 없습니다.", "WARNING")

# API 모니터링이 적용된 클라이언트 생성


class BaseDataProcessor(ABC):
    """모든 사이트별 데이터 처리기의 기본 클래스"""
    
    def __init__(self):
        self.raw_data_list: List[Dict[str, Any]] = []
        self.processed_data_list: List[Dict[str, Any]] = []
        self.unit_validator = UnitValidator()  # 단위 검증기 초기화
    
    def add_raw_data(self, data: Dict[str, Any]):
        """파싱된 원본 데이터를 추가"""
        self.raw_data_list.append(data)
    
    @abstractmethod
    def transform_to_standard_format(self, raw_data: Dict[str, Any]) -> List[Dict[str, Any]]:
        """사이트별 원본 데이터를 표준 형식으로 변환하는 추상 메서드"""
        pass
    
    def to_dataframe(self) -> pd.DataFrame:
        """수집된 데이터를 표준 형식의 Pandas DataFrame으로 변환"""
        if not self.raw_data_list:
            return pd.DataFrame()
        
        self.processed_data_list = []
        
        # 각 원본 데이터를 표준 형식으로 변환
        for raw_item in self.raw_data_list:
            transformed_items = self.transform_to_standard_format(raw_item)
            self.processed_data_list.extend(transformed_items)
        
        return pd.DataFrame(self.processed_data_list)
    
    def check_existing_data_smart(self, major_category: str, middle_category: str, 
                                 sub_category: str, specification: str, 
                                 table_name: str = 'kpi_price_data') -> Dict[str, Any]:
        """
        Supabase에서 기존 데이터를 스마트하게 분석
        반환값:
        - existing_combinations: 기존 (날짜, 지역, 가격, 규격, 단위) 조합 set
        - existing_dates: 기존 날짜 set
        - existing_units: 기존 단위 set
        - has_data: 데이터 존재 여부
        """
        
        log(f"        - Supabase에서 기존 데이터 스마트 분석 중")
        
        try:
            response = supabase.table(table_name).select(
                'date, region, price, specification, unit'
            ).eq(
                'major_category', major_category
            ).eq(
                'middle_category', middle_category
            ).eq(
                'sub_category', sub_category
            ).eq(
                'specification', specification
            ).execute()
            
            existing_combinations = set()
            existing_dates = set()
            existing_units = set()
            
            if response.data:
                for item in response.data:
                    combo = (item['date'], item['region'], str(item['price']), 
                            item['specification'], item['unit'])
                    existing_combinations.add(combo)
                    existing_dates.add(item['date'])
                    existing_units.add(item['unit'])
                
                log(f"        - 기존 데이터 분석 완료: {len(existing_combinations)}개 조합, "
                    f"{len(existing_dates)}개 날짜, {len(existing_units)}개 단위")
            else:
                log("        - 기존 데이터 없음: 전체 추출 필요")
            
            return {
                'existing_combinations': existing_combinations,
                'existing_dates': existing_dates,
                'existing_units': existing_units,
                'has_data': bool(response.data)
            }
                
        except Exception as e:
            log(f"        - Supabase 확인 중 오류 발생: {str(e)}", "ERROR")
            return {
                'existing_combinations': set(),
                'existing_dates': set(),
                'existing_units': set(),
                'has_data': False
            }
    
    def check_existing_data(self, major_category: str, middle_category: str, 
                           sub_category: str, specification: str, 
                           table_name: str = 'kpi_price_data') -> set:
        """Supabase에서 기존 데이터의 (날짜, 지역, 가격, 규격, 단위) 조합을 확인"""
        
        log(f"        - Supabase에서 기존 데이터 조회")
        
        try:
            response = supabase.table(table_name).select(
                'date, region, price, specification, unit'
            ).eq(
                'major_category', major_category
            ).eq(
                'middle_category', middle_category
            ).eq(
                'sub_category', sub_category
            ).eq(
                'specification', specification
            ).execute()
            
            existing_data_set = set()
            if response.data:
                for item in response.data:
                    combo = (item['date'], item['region'], str(item['price']), item['specification'], item['unit'])
                    existing_data_set.add(combo)
                log(f"        - 기존 데이터 발견: {len(existing_data_set)}개 (날짜-지역-가격-규격-단위 조합)")
            else:
                log("        - 기존 데이터 없음: 전체 추출 필요")
            
            return existing_data_set
                
        except Exception as e:
            log(f"        - Supabase 확인 중 오류: {str(e)}")
            return set()  # 오류 발생 시 빈 set 반환
    
    def check_existing_data_batch(self, major_category: str, middle_category: str, 
                                 sub_category: str, target_date_range: tuple = None,
                                 table_name: str = 'kpi_price_data') -> dict:
        """
        전체 소분류에 대해 1회만 조회하여 기존 데이터를 메모리에 캐시
        API 호출을 규격별 개별 조회에서 전체 소분류 1회 조회로 최적화
        """
        
        log(f"🔍 배치 중복 검사: 전체 소분류 데이터 조회 시작")
        
        try:
            # 전체 소분류 데이터를 1회만 조회
            query = supabase.table(table_name).select(
                'date, region, price, specification, unit'
            ).eq('major_category', major_category)\
             .eq('middle_category', middle_category)\
             .eq('sub_category', sub_category)
            
            # 날짜 범위 필터링으로 성능 최적화
            if target_date_range:
                start_date, end_date = target_date_range
                query = query.gte('date', start_date).lte('date', end_date)
                log(f"    📅 날짜 범위 필터: {start_date} ~ {end_date}")
            
            response = query.execute()
            
            # 메모리 기반 중복 검사용 자료구조 생성
            existing_data_cache = {
                'combinations': set(),      # (date, region, price, spec, unit) 조합
                'by_specification': {},     # 규격별 그룹화
                'by_date': {},             # 날짜별 그룹화
                'total_count': 0
            }
            
            if response.data:
                for item in response.data:
                    # 중복 검사용 키 생성
                    combo_key = (
                        item['date'], 
                        item['region'], 
                        str(item['price']), 
                        item['specification'], 
                        item['unit']
                    )
                    existing_data_cache['combinations'].add(combo_key)
                    
                    # 규격별 그룹화
                    spec = item['specification']
                    if spec not in existing_data_cache['by_specification']:
                        existing_data_cache['by_specification'][spec] = set()
                    existing_data_cache['by_specification'][spec].add(combo_key)
                    
                    # 날짜별 그룹화  
                    date = item['date']
                    if date not in existing_data_cache['by_date']:
                        existing_data_cache['by_date'][date] = set()
                    existing_data_cache['by_date'][date].add(combo_key)
                    
                existing_data_cache['total_count'] = len(response.data)
                
                log(f"✅ 기존 데이터 캐시 생성 완료:")
                log(f"    📊 총 데이터: {existing_data_cache['total_count']}개")
                log(f"    🔧 규격 수: {len(existing_data_cache['by_specification'])}개")
                log(f"    📅 날짜 수: {len(existing_data_cache['by_date'])}개")
            else:
                log("📭 기존 데이터 없음: 전체 신규 데이터로 처리")
            
            return existing_data_cache
                
        except Exception as e:
            log(f"❌ 배치 중복 검사 중 오류 발생: {str(e)}", "ERROR")
            return {
                'combinations': set(),
                'by_specification': {},
                'by_date': {},
                'total_count': 0
            }
    
    def filter_duplicates_from_cache(self, new_data: list, 
                                    existing_cache: dict) -> list:
        """
        메모리 캐시를 사용하여 중복 데이터 필터링
        O(1) 시간복잡도로 고속 중복 체크
        """
        
        if not new_data:
            return []
            
        filtered_data = []
        duplicate_count = 0
        
        log(f"🔄 메모리 기반 중복 필터링 시작: {len(new_data)}개 데이터 처리")
        
        for record in new_data:
            # 새 데이터의 키 생성
            new_key = (
                record['date'],
                record['region'], 
                str(record['price']),
                record['specification'],
                record['unit']
            )
            
            # 메모리에서 O(1) 시간복잡도로 중복 체크
            if new_key not in existing_cache['combinations']:
                filtered_data.append(record)
                # 캐시에 새 데이터 추가 (다음 청크를 위해)
                existing_cache['combinations'].add(new_key)
            else:
                duplicate_count += 1
        
        log(f"✅ 중복 필터링 완료:")
        log(f"    🗑️  중복 제거: {duplicate_count}개")
        log(f"    ✨ 신규 데이터: {len(filtered_data)}개")
        
        return filtered_data
    
    def save_to_cache(self, major_category: str, year: int, month: int, data: List[Dict]):
        """
<<<<<<< HEAD
        데이터를 Redis 캐시에 저장
        """
        if not _redis_client:
            log("Redis 클라이언트가 없어 캐시 저장을 건너뜁니다", "WARNING")
            return False
            
        try:
            cache_key = f"kpi_data:{major_category}:{year}:{month}"
            
            # 데이터를 JSON으로 직렬화하여 저장
            cache_data = {
                'data': data,
                'timestamp': datetime.now().isoformat(),
                'count': len(data)
            }
            
            # 7일간 캐시 유지 (604800초)
            _redis_client.setex(cache_key, 604800, json.dumps(cache_data, ensure_ascii=False))
            
            log(f"✅ Redis 캐시 저장 완료: {cache_key} ({len(data)}개 항목)", "SUCCESS")
            return True
            
        except Exception as e:
             log(f"Redis 캐시 저장 실패: {e}", "ERROR")
             return False
    
    def get_from_cache(self, major_category: str, year: int, month: int) -> Optional[List[Dict]]:
        """
        Redis 캐시에서 데이터를 조회
        """
        if not _redis_client:
            return None
            
        try:
            cache_key = f"kpi_data:{major_category}:{year}:{month}"
            cached_data = _redis_client.get(cache_key)
            
            if cached_data:
                cache_obj = json.loads(cached_data)
                log(f"✅ Redis 캐시 히트: {cache_key} ({cache_obj.get('count', 0)}개 항목)", "SUCCESS")
                return cache_obj.get('data', [])
            else:
                log(f"✅ Redis 캐시 미스: {cache_key}", "INFO")
                return None
                
        except Exception as e:
            log(f"Redis 캐시 조회 실패: {e}", "ERROR")
            return None
    
    def clear_cache(self, major_category: str = None):
        """
        Redis 캐시를 삭제 (특정 카테고리 또는 전체)
=======
        데이터를 캐시에 저장 (현재는 비활성화)
>>>>>>> 38a9727c
        """
        # Redis 캐시 사용을 중단하고 프론트엔드에서 사용하도록 변경
        return True
    
    def filter_new_data_only(self, df: pd.DataFrame, table_name: str = 'kpi_price_data') -> pd.DataFrame:
        """
        기존 데이터와 비교하여 스마트한 중복 체크 수행
        - 완전 중복: 건너뛰기
        - 부분 업데이트: 해당 날짜만 크롤링 필요
        - 단위 변경: 전체 데이터 덮어쓰기 필요
        """
        if df.empty:
            return df
        
        original_count = len(df)
        log(f"📊 데이터 품질 검증 시작: {original_count}개")
        
        # 1. 가격 데이터 검증 (NaN 제거)
        df = df.dropna(subset=['price'])
        after_price_check = len(df)
        if original_count != after_price_check:
            log(f"    - 가격 데이터 없는 행 제거: {original_count - after_price_check}개")
        
        # 2. 지역명 처리 및 정규화
        valid_regions = [
            '서울', '부산', '대구', '인천', '광주', '대전', '울산', '세종',
            '경기', '강원', '충북', '충남', '전북', '전남', '경북', '경남', '제주',
            '전국', '공통'
        ]
        
        def process_region_name(region_str):
            if pd.isna(region_str) or not region_str:
                return '전국'
            
            region_str = str(region_str).strip()
            
            # 유효한 지역명이 포함되어 있는지 확인
            if any(valid_region in region_str for valid_region in valid_regions):
                return region_str
            
            # 공통지역이나 특정 패턴 확인 (예: 날짜와 가격만 있는 경우)
            # 숫자나 특수문자만 있거나, 가격 패턴이 있는 경우 '전국'으로 처리
            if (region_str.replace(',', '').replace('.', '').replace('-', '').isdigit() or
                '원' in region_str or 
                len(region_str) < 2 or
                region_str in ['공통', '전체', '기타', '일반']):
                return '전국'
            
            # 기타 경우도 '전국'으로 처리 (너무 엄격한 검증 방지)
            return '전국'
        
        # 지역명 처리 적용
        df['region'] = df['region'].apply(process_region_name)
        after_region_check = len(df)
        
        # 처리 결과 로깅
        region_counts = df['region'].value_counts()
        nationwide_count = region_counts.get('전국', 0)
        if nationwide_count > 0:
            log(f"    - '전국'으로 처리된 데이터: {nationwide_count}개")
        
        # 3. 중복 데이터 제거 (같은 날짜, 지역, 규격, 가격, 단위)
        df = df.drop_duplicates(subset=['date', 'region', 'specification', 'price', 'unit'])
        after_duplicate_check = len(df)
        if after_region_check != after_duplicate_check:
            log(f"    - 중복 데이터 제거: {after_region_check - after_duplicate_check}개")
        
        log(f"📊 데이터 품질 검증 완료: {original_count}개 → {after_duplicate_check}개")
        
        # 4. 단위 검증 및 자동 수정
        log("🔍 단위 검증 및 자동 수정 시작...")
        df = self.unit_validator.validate_and_fix_units(df)
        after_unit_validation = len(df)
        log(f"📊 단위 검증 완료: {after_duplicate_check}개 → {after_unit_validation}개")
        
        if df.empty:
            log("📊 품질 검증 후 저장할 데이터가 없습니다.")
            return df
        
        # 5. 스마트 중복 체크 및 업데이트 전략 결정
        category_groups = df.groupby(['major_category', 'middle_category', 'sub_category', 'specification'])
        
        new_records = []
        total_records = len(df)
        skipped_count = 0
        partial_update_count = 0
        full_update_count = 0
        
        for (major_cat, middle_cat, sub_cat, spec), group_df in category_groups:
            log(f"    - 스마트 분석: {major_cat} > {middle_cat} > {sub_cat} > {spec}")
            
            # 기존 데이터 스마트 분석
            existing_analysis = self.check_existing_data_smart(
                major_cat, middle_cat, sub_cat, spec, table_name
            )
            
            if not existing_analysis['has_data']:
                # 기존 데이터 없음 - 전체 추가
                for _, record in group_df.iterrows():
                    new_records.append(record.to_dict())
                log(f"        - 신규 데이터: 전체 {len(group_df)}개 추가")
                continue
            
            # 단위 변경 감지
            new_units = set(group_df['unit'].unique())
            existing_units = existing_analysis['existing_units']
            
            if new_units != existing_units:
                # 단위가 변경됨 - 전체 덮어쓰기 필요
                log(f"        - 단위 변경 감지: {existing_units} → {new_units}")
                log(f"        - 전체 덮어쓰기 필요: {len(group_df)}개")
                
                # 기존 데이터 삭제 마킹 (실제 삭제는 save_to_supabase에서)
                for _, record in group_df.iterrows():
                    record_dict = record.to_dict()
                    record_dict['_force_update'] = True  # 강제 업데이트 플래그
                    new_records.append(record_dict)
                full_update_count += len(group_df)
                continue
            
            # 날짜별 중복 체크
            existing_combinations = existing_analysis['existing_combinations']
            existing_dates = existing_analysis['existing_dates']
            new_dates = set(group_df['date'].unique())
            
            group_new_count = 0
            group_duplicate_count = 0
            
            for _, record in group_df.iterrows():
                record_key = (record['date'], record['region'], str(record['price']), 
                             record['specification'], record['unit'])
                
                if record_key not in existing_combinations:
                    new_records.append(record.to_dict())
                    group_new_count += 1
                else:
                    group_duplicate_count += 1
                    skipped_count += 1
            
            if group_duplicate_count > 0:
                log(f"        - 완전 중복 SKIP: {group_duplicate_count}개")
            if group_new_count > 0:
                if any(date not in existing_dates for date in new_dates):
                    log(f"        - 부분 업데이트: 신규 {group_new_count}개")
                    partial_update_count += group_new_count
                else:
                    log(f"        - 신규 데이터: {group_new_count}개")
        
        # 결과 요약
        log(f"📊 스마트 분석 결과:")
        log(f"    - 전체 {total_records}개 중")
        log(f"    - 완전 중복 SKIP: {skipped_count}개")
        log(f"    - 부분 업데이트: {partial_update_count}개")
        log(f"    - 전체 덮어쓰기: {full_update_count}개")
        log(f"    - 최종 처리: {len(new_records)}개")
        
        return pd.DataFrame(new_records)

    def save_to_supabase(self, data: List[Dict[str, Any]], table_name: str = 'kpi_price_data') -> int:
        """
        Supabase에 데이터 저장 - 최적화된 배치 중복 검사 적용
        - 전체 소분류에 대해 1회만 조회하여 메모리 캐시 생성
        - 메모리 기반 O(1) 중복 체크로 성능 최적화
        - API 호출 횟수를 대폭 감소 (93회 → 27회)
        """
        if not data:
            log("저장할 데이터가 없습니다.")
            return 0
        
        # 유효성 검증
        valid_records = [record for record in data if self._is_valid_record(record)]
        
        if not valid_records:
            log("❌ 유효한 레코드가 없습니다.")
            return 0
        
        log(f"✅ 유효성 검증 완료: {len(valid_records)}개")
        
        # 카테고리별로 그룹화
        category_groups = {}
        for record in valid_records:
            key = (record['major_category'], record['middle_category'], record['sub_category'])
            if key not in category_groups:
                category_groups[key] = []
            category_groups[key].append(record)
        
        total_saved = 0
        
        # 각 카테고리별로 최적화된 배치 처리
        for (major_cat, middle_cat, sub_cat), group_records in category_groups.items():
            log(f"🔍 카테고리 처리: {major_cat} > {middle_cat} > {sub_cat} ({len(group_records)}개)")
            
            # 1. 전체 소분류에 대해 1회만 배치 조회하여 메모리 캐시 생성
            target_dates = list(set(record['date'] for record in group_records))
            date_range = (min(target_dates), max(target_dates)) if target_dates else None
            
            existing_cache = self.check_existing_data_batch(
                major_cat, middle_cat, sub_cat, 
                target_date_range=date_range,
                table_name=table_name
            )
            
            # 2. 메모리 기반 중복 필터링 (O(1) 시간복잡도)
            filtered_records = self.filter_duplicates_from_cache(group_records, existing_cache)
            
            if not filtered_records:
                log(f"    📭 신규 데이터 없음: 모든 데이터가 중복")
                continue
            
            # 3. 청크 단위로 배치 저장 (1000개씩)
            chunk_size = 1000
            chunks = [filtered_records[i:i + chunk_size] 
                     for i in range(0, len(filtered_records), chunk_size)]
            
            category_saved = 0
            for i, chunk in enumerate(chunks, 1):
                try:
                    # 새 데이터 삽입 (중복은 이미 필터링됨)
                    insert_response = supabase.table(table_name).insert(chunk).execute()
                    
                    if insert_response.data:
                        chunk_saved = len(insert_response.data)
                        category_saved += chunk_saved
                        log(f"    ✅ 청크 {i}: {chunk_saved}개 저장 완료")
                    else:
                        log(f"    ❌ 청크 {i}: 저장 실패 - 응답 데이터 없음")
                
                except Exception as e:
                    log(f"❌ 청크 {i} 저장 실패: {str(e)}")
                    continue
            
            total_saved += category_saved
            log(f"    📊 카테고리 저장 완료: {category_saved}개")
        
        log(f"🎉 최적화된 배치 저장 완료: 총 {total_saved}개 데이터")
        return total_saved

    def save_to_supabase_legacy(self, data: List[Dict[str, Any]], table_name: str = 'kpi_price_data') -> int:
        """
        기존 save_to_supabase 메서드 (레거시 버전)
        - 호환성을 위해 보존
        - 필요시 롤백용으로 사용 가능
        """
        if not data:
            log("저장할 데이터가 없습니다.")
            return 0
        
        # 강제 업데이트가 필요한 데이터와 일반 데이터 분리
        force_update_data = []
        normal_data = []
        
        for record in data:
            if record.get('_force_update', False):
                # 강제 업데이트 플래그 제거
                clean_record = {k: v for k, v in record.items() if k != '_force_update'}
                force_update_data.append(clean_record)
            else:
                normal_data.append(record)
        
        total_saved = 0
        
        # 1. 강제 업데이트 데이터 처리 (단위 변경 등)
        if force_update_data:
            log(f"🔄 강제 업데이트 데이터 처리: {len(force_update_data)}개")
            
            # 카테고리별로 그룹화하여 기존 데이터 삭제
            force_groups = {}
            for record in force_update_data:
                key = (record['major_category'], record['middle_category'], 
                      record['sub_category'], record['specification'])
                if key not in force_groups:
                    force_groups[key] = []
                force_groups[key].append(record)
            
            for (major_cat, middle_cat, sub_cat, spec), group_records in force_groups.items():
                try:
                    # 기존 데이터 삭제
                    delete_response = supabase.table(table_name).delete().match({
                        'major_category': major_cat,
                        'middle_category': middle_cat,
                        'sub_category': sub_cat,
                        'specification': spec
                    }).execute()
                    
                    deleted_count = len(delete_response.data) if delete_response.data else 0
                    log(f"    - 기존 데이터 삭제: {major_cat}>{middle_cat}>{sub_cat}>{spec} - {deleted_count}개")
                    
                    # 새 데이터 삽입
                    valid_records = [record for record in group_records if self._is_valid_record(record)]
                    
                    if valid_records:
                        insert_response = supabase.table(table_name).insert(valid_records).execute()
                        inserted_count = len(insert_response.data) if insert_response.data else 0
                        total_saved += inserted_count
                        log(f"    - 새 데이터 삽입: {inserted_count}개")
                    
                except Exception as e:
                    log(f"❌ 강제 업데이트 실패 ({major_cat}>{middle_cat}>{sub_cat}>{spec}): {str(e)}")
        
        # 2. 일반 데이터 처리 (기존 로직)
        if normal_data:
            log(f"💾 일반 데이터 저장: {len(normal_data)}개")
            
            # 유효성 검증
            valid_records = [record for record in normal_data if self._is_valid_record(record)]
            
            if not valid_records:
                log("❌ 유효한 레코드가 없습니다.")
                return total_saved
            
            log(f"✅ 유효성 검증 완료: {len(valid_records)}개")
            
            # 청크 단위로 처리 (1000개씩)
            chunk_size = 1000
            chunks = [valid_records[i:i + chunk_size] for i in range(0, len(valid_records), chunk_size)]
            
            for i, chunk in enumerate(chunks, 1):
                try:
                    # 중복 검사를 위한 키 생성
                    chunk_keys = set()
                    for record in chunk:
                        key = (record['date'], record['region'], str(record['price']), 
                              record['specification'], record['unit'])
                        chunk_keys.add(key)
                    
                    # 기존 데이터에서 중복되는 항목 삭제
                    if chunk_keys:
                        # 날짜, 지역, 가격, 규격, 단위 조합으로 기존 데이터 조회
                        existing_query = supabase.table(table_name).select('*')
                        
                        # 날짜 범위 필터 적용 (target_date_range가 있으면 우선 적용)
                        if self.target_date_range:
                            start_date, end_date = self.target_date_range
                            existing_query = existing_query.gte('date', start_date).lte('date', end_date)
                            logger.debug(f"    📅 target_date_range 필터 적용: {start_date} ~ {end_date}")
                        else:
                            # 청크의 날짜 범위로 필터링하여 성능 최적화
                            chunk_dates = list(set(record['date'] for record in chunk))
                            if len(chunk_dates) == 1:
                                existing_query = existing_query.eq('date', chunk_dates[0])
                            else:
                                existing_query = existing_query.in_('date', chunk_dates)
                            logger.debug(f"    📅 청크 날짜 범위 필터 적용: {min(chunk_dates)} ~ {max(chunk_dates)}")
                        
                        existing_response = existing_query.execute()
                        
                        if existing_response.data:
                            # 중복되는 기존 데이터의 ID 수집
                            ids_to_delete = []
                            for existing_record in existing_response.data:
                                existing_key = (
                                    existing_record['date'], 
                                    existing_record['region'], 
                                    str(existing_record['price']), 
                                    existing_record['specification'], 
                                    existing_record['unit']
                                )
                                if existing_key in chunk_keys:
                                    ids_to_delete.append(existing_record['id'])
                            
                            # 중복 데이터 삭제
                            if ids_to_delete:
                                delete_response = supabase.table(table_name).delete().in_('id', ids_to_delete).execute()
                                deleted_count = len(delete_response.data) if delete_response.data else 0
                                log(f"    - 청크 {i}: 중복 데이터 {deleted_count}개 삭제")
                    
                    # 새 데이터 삽입
                    insert_response = supabase.table(table_name).insert(chunk).execute()
                    
                    if insert_response.data:
                        chunk_saved = len(insert_response.data)
                        total_saved += chunk_saved
                        log(f"    - 청크 {i}: {chunk_saved}개 저장 완료")
                    else:
                        log(f"    - 청크 {i}: 저장 실패 - 응답 데이터 없음")
                
                except Exception as e:
                    log(f"❌ 청크 {i} 저장 실패: {str(e)}")
                    continue
        
        log(f"💾 총 {total_saved}개 데이터 저장 완료")
        return total_saved

    def _is_valid_record(self, record: Dict[str, Any]) -> bool:
        """레코드의 유효성을 검증"""
        required_fields = ['major_category', 'middle_category', 'sub_category', 
                          'specification', 'region', 'date']
        
        for field in required_fields:
            if field not in record or pd.isna(record[field]) or not record[field]:
                return False
        
        if not self._is_valid_date_value(record['date']):
            return False
        
        price = record.get('price')
        if price is not None and not isinstance(price, (int, float)):
             # NaN 값도 유효하지 않은 것으로 처리
            if pd.isna(price):
                return False
            return False
        
        return True
    
    def _is_valid_date_value(self, date_value: Any) -> bool:
        """날짜 값이 유효한지 확인"""
        if date_value is None or date_value == '':
            return False
        
        if isinstance(date_value, str):
            date_str = date_value.strip()
            
            # "2025. 1" 형식 허용
            if re.match(r'^\d{4}\.\s*\d{1,2}$', date_str):
                return True
            
            # "2025-01-01" 형식 허용
            if re.match(r'^\d{4}-\d{1,2}-\d{1,2}$', date_str):
                return True
            
            # "2025/1/1" 형식 허용
            if re.match(r'^\d{4}/\d{1,2}/\d{1,2}$', date_str):
                return True
            
            return False
        
        # datetime 객체는 유효
        if hasattr(date_value, 'strftime'):
            return True
        
        return False
    
    def _normalize_date(self, date_value: Any) -> str:
        """날짜를 YYYY-MM-DD 형식으로 정규화"""
        if hasattr(date_value, 'strftime'):
            return date_value.strftime('%Y-%m-%d')
        elif isinstance(date_value, str):
            date_str = date_value.strip()
            
            # "2025. 1" 형식을 "2025-01-01"로 변환
            if re.match(r'^\d{4}\.\s*\d{1,2}$', date_str):
                year, month = date_str.replace('.', '').split()
                return f"{year}-{int(month):02d}-01"
            
            # "2025/1" 또는 "2025-1" 형식 처리
            if '/' in date_str or '-' in date_str:
                date_str = date_str.replace('/', '-')
                parts = date_str.split('-')
                if len(parts) >= 2:
                    year, month = parts[0], parts[1]
                    day = parts[2] if len(parts) > 2 else '01'
                    return f"{year}-{int(month):02d}-{int(day):02d}"
            
            return date_str
        else:
            return str(date_value)
    
    def get_comparison_json(self) -> str:
        """원본 데이터와 가공된 데이터를 비교하는 JSON 생성"""
        processed_df = self.to_dataframe()
        raw_data_converted = self._convert_datetime_to_string(self.raw_data_list)
        processed_data_converted = self._convert_datetime_to_string(
            processed_df.to_dict(orient='records'))
        
        return json.dumps({
            "raw_crawled_data": raw_data_converted,
            "pandas_processed_data": processed_data_converted
        }, ensure_ascii=False, indent=4)
    
    def _convert_datetime_to_string(self, obj: Any) -> Any:
        """datetime 객체를 문자열로 변환하는 재귀 함수"""
        if isinstance(obj, datetime):
            return obj.isoformat()
        elif isinstance(obj, dict):
            return {key: self._convert_datetime_to_string(value) 
                   for key, value in obj.items()}
        elif isinstance(obj, list):
            return [self._convert_datetime_to_string(item) for item in obj]
        else:
            return obj

# --- 이하 KpiDataProcessor, MaterialDataProcessor, create_data_processor 함수는 변경할 필요가 없습니다. ---

class KpiDataProcessor(BaseDataProcessor):
    """한국물가정보(KPI) 사이트 전용 데이터 처리기"""
<<<<<<< HEAD

    def __init__(self, target_date_range: Optional[Tuple[str, str]] = None):
        super().__init__()
        self.target_date_range = target_date_range

    SUB_CATEGORY_SPECIAL_HANDLING = {
        "FRP DUCT 성형관 및 이음관",
        "파이프슈",  # 필요시 추가
        "스테인리스물탱크(1)-1",
        "재생재료(2)"
    }

    GENERIC_PRICE_HEADERS = [
        '가격', '가①격', '가②격', '가③격', '가④격', 
        '가⑤격', '가⑥격', '가⑦격', '가⑧격', '가⑨격', '가⑩격', '가격1', '가격2', '가격3', '가격4'
    ]

=======
    
>>>>>>> 38a9727c
    def _normalize_region_name(self, region_name: str) -> str:
        """지역명을 정규화하고 빈 값이나 None을 처리"""
        # None이나 빈 문자열 처리
        if not region_name or region_name == 'None' or str(region_name).strip() == '':
            return '전국'  # 기본값으로 '전국' 설정
            
        region_str = str(region_name).strip()
        
        # '공통지역'을 '전국'으로 변환
        if region_str == '공통지역':
            return '전국'
            
        # 패턴: 지역명 첫글자 + 숫자 + 지역명 나머지 (예: 서1울 → 서울1)
        pattern = r'^([가-힣])(\d+)([가-힣]+)$'
        match = re.match(pattern, region_str)
        
        if match:
            first_char, number, rest = match.groups()
            return f"{first_char}{rest}{number}"  # 서1울 → 서울1
        
        return region_str  # 변환 불가능한 경우 원본 반환
    
    def _extract_material_name_from_specification(self, specification: str) -> str:
        """SPECIFICATION에서 자재명을 추출하는 규칙"""
        if not specification:
            return specification
        
        spec_str = str(specification).strip()
        
        # 규칙 1: HDPE DC 고압관 관련
        if 'HDPE' in spec_str and 'DC' in spec_str and '고압관' in spec_str:
            return f"{spec_str} - DC고압관"
        
        # 규칙 2: PVC 관련
        if 'PVC' in spec_str:
            if '상수도관' in spec_str:
                return f"{spec_str} - PVC상수도관"
            elif '하수도관' in spec_str:
                return f"{spec_str} - PVC하수도관"
            elif '배수관' in spec_str:
                return f"{spec_str} - PVC배수관"
        
        # 규칙 3: 철근 관련
        if '철근' in spec_str:
            if 'SD' in spec_str:
                return f"{spec_str} - SD철근"
            elif '이형' in spec_str:
                return f"{spec_str} - 이형철근"
        
        # 규칙 4: 레미콘 관련
        if '레미콘' in spec_str or '콘크리트' in spec_str:
            if '고강도' in spec_str:
                return f"{spec_str} - 고강도콘크리트"
            elif '일반' in spec_str:
                return f"{spec_str} - 일반콘크리트"
        
        # 규칙 5: 아스팔트 관련
        if '아스팔트' in spec_str:
            if '포장용' in spec_str:
                return f"{spec_str} - 포장용아스팔트"
            elif '방수용' in spec_str:
                return f"{spec_str} - 방수용아스팔트"
        
        # 규칙 6: 골재 관련
        if '골재' in spec_str:
            if '쇄석' in spec_str:
                return f"{spec_str} - 쇄석골재"
            elif '모래' in spec_str:
                return f"{spec_str} - 모래골재"
        
        # 규칙 7: 시멘트 관련
        if '시멘트' in spec_str:
            if '포틀랜드' in spec_str:
                return f"{spec_str} - 포틀랜드시멘트"
            elif '혼합' in spec_str:
                return f"{spec_str} - 혼합시멘트"
        
        # 규칙 8: 형강 관련
        if '형강' in spec_str:
            if 'H형강' in spec_str or 'H-' in spec_str:
                return f"{spec_str} - H형강"
            elif 'I형강' in spec_str or 'I-' in spec_str:
                return f"{spec_str} - I형강"
        
        # 규칙 9: 강관 관련
        if '강관' in spec_str:
            if '배관용' in spec_str:
                return f"{spec_str} - 배관용강관"
            elif '구조용' in spec_str:
                return f"{spec_str} - 구조용강관"
        
        # 규칙 10: 전선 관련
        if '전선' in spec_str or '케이블' in spec_str:
            if 'CV' in spec_str:
                return f"{spec_str} - CV케이블"
            elif 'HIV' in spec_str:
                return f"{spec_str} - HIV케이블"
            elif '통신' in spec_str:
                return f"{spec_str} - 통신케이블"
        
        # 기본값: 원본 specification 반환
        return spec_str

    async def process_data(self, major_category: str, middle_category: str, sub_category: str) -> List[Dict[str, Any]]:
        """배치 처리를 위한 데이터 가공 메서드"""
        try:
            filtered_data = []
            for raw_data in self.raw_data_list:
                if (raw_data.get('major_category_name') == major_category and
                    raw_data.get('middle_category_name') == middle_category and
                    raw_data.get('sub_category_name') == sub_category):
                    filtered_data.append(raw_data)
            
            if not filtered_data:
                return []
            
            processed_items = []
            for raw_item in filtered_data:
                transformed_items = self.transform_to_standard_format(raw_item)
                processed_items.extend(transformed_items)
            
            return processed_items
            
        except Exception as e:
            log(f"데이터 가공 중 오류 발생: {str(e)}", "ERROR")
            return []
    
    async def save_to_supabase(self, processed_data: List[Dict[str, Any]], table_name: str = 'kpi_price_data', check_duplicates: bool = True) -> int:
        """가공된 데이터를 Supabase에 저장"""
        if not processed_data:
            log("저장할 데이터가 없습니다.")
            return 0
        
        try:
            log(f"📊 저장 시도: {len(processed_data)}개 데이터 → '{table_name}' 테이블")
            
            # 부모 클래스의 save_to_supabase 메서드를 호출하여 중복 제거 및 저장 로직 실행
            actual_saved_count = super().save_to_supabase(processed_data, table_name)
            
            # 실제 저장된 개수를 기준으로 메시지 출력
            if actual_saved_count > 0:
                log(f"✅ 저장 완료: {actual_saved_count}개 데이터")
            else:
                log(f"ℹ️ 저장 완료: 신규 데이터 없음 (전체 {len(processed_data)}개 모두 중복)")
            
            return actual_saved_count
            
        except Exception as e:
            log(f"❌ Supabase 저장 중 오류 발생: {str(e)}", "ERROR")
            return 0
    
    def transform_to_standard_format(self, raw_data: Dict[str, Any]) -> List[Dict[str, Any]]:
        """KPI 사이트의 원본 데이터를 표준 형식으로 변환"""
        transformed_items = []
        
        for spec_data in raw_data.get('spec_data', []):
            has_direct_price = (
                'spec_name' in spec_data and 'region' in spec_data and
                'date' in spec_data and 'price' in spec_data)
            
            if has_direct_price:
                price_value = spec_data.get('price')
                if price_value is not None:
                    try:
                        price_value = float(str(price_value).replace(',', ''))
                    except (ValueError, TypeError):
                        price_value = None
                
                # SPECIFICATION에서 자재명 추출 적용
                original_spec = spec_data['spec_name']
                enhanced_spec = self._extract_material_name_from_specification(original_spec)
                
                # 크롤링된 실제 단위 정보 사용 (하드코딩된 '원/톤' 대신)
                actual_unit = raw_data.get('unit', '원/톤')
                
<<<<<<< HEAD
                # region과 item_type 처리 로직
                current_region_header = spec_data['region']
                if current_region_header in self.GENERIC_PRICE_HEADERS:
                    final_region = '전국'
                    final_specification = enhanced_spec
                else:
                    current_sub_category = raw_data['sub_category_name']
                    current_item_type = spec_data.get('item_type', None)
                    if current_sub_category in self.SUB_CATEGORY_SPECIAL_HANDLING:
                        final_region = '전국'
                        detail_spec = current_region_header if current_region_header != '기타' else None
                        final_specification = enhanced_spec
                    else:
                        current_item_type = spec_data.get('item_type', None)
                        final_region = self._normalize_region_name(current_region_header)
                        final_specification = f"{enhanced_spec} - {current_item_type}" if current_item_type and current_item_type != '기타' else enhanced_spec

=======
>>>>>>> 38a9727c
                transformed_items.append({
                    'major_category': raw_data['major_category_name'],
                    'middle_category': raw_data['middle_category_name'],
                    'sub_category': raw_data['sub_category_name'],
                    'specification': enhanced_spec,
                    'unit': actual_unit,
                    'region': self._normalize_region_name(spec_data['region']),
                    'date': spec_data['date'],
                    'price': price_value,
                    'detail_spec': detail_spec
                })
            else:
                for price_info in spec_data.get('prices', []):
                    price_value = None
                    if price_info.get('price'):
                        try:
                            price_value = float(str(price_info['price']).replace(',', ''))
                        except (ValueError, AttributeError):
                            price_value = None
                    
                    # SPECIFICATION에서 자재명 추출 적용
                    original_spec = spec_data['specification_name']
                    enhanced_spec = self._extract_material_name_from_specification(original_spec)
                    
                    # 크롤링된 실제 단위 정보 사용 (spec_data의 unit이 없으면 raw_data의 unit 사용)
                    actual_unit = spec_data.get('unit') or raw_data.get('unit', '원/톤')
                    
                    transformed_items.append({
                        'major_category': raw_data['major_category_name'],
                        'middle_category': raw_data['middle_category_name'],
                        'sub_category': raw_data['sub_category_name'],
                        'specification': enhanced_spec,
                        'unit': actual_unit,
                        'region': self._normalize_region_name(price_info['region']),
                        'date': price_info['date'],
                        'price': price_value
                    })
        
        return transformed_items
    
    def get_api_usage_summary(self) -> Dict[str, Any]:
        """API 사용량 요약 정보 반환"""
        return api_monitor.get_usage_summary()
    
    def print_api_usage_summary(self):
        """API 사용량 요약을 콘솔에 출력"""
        api_monitor.print_usage_summary()
    
    def save_api_stats(self, filename: str = None):
        """API 사용량 통계를 파일로 저장"""
        if filename is None:
            filename = f"api_stats_{datetime.now().strftime('%Y%m%d_%H%M%S')}.json"
        api_monitor.save_stats(filename)


class MaterialDataProcessor(BaseDataProcessor):
    def __init__(self, target_date_range: Optional[Tuple[str, str]] = None):
        super().__init__()
        self.target_date_range = target_date_range
    """다른 자재 사이트용 데이터 처리기 (예시)"""
    
    def transform_to_standard_format(self, raw_data: Dict[str, Any]) -> List[Dict[str, Any]]:
        transformed_items = []
        category = raw_data.get('category', '')
        product_name = raw_data.get('product_name', '')
        
        for price_item in raw_data.get('price_data', []):
            transformed_items.append({
                'major_category': category,
                'middle_category': '',
                'sub_category': product_name,
                'specification': product_name,
                'unit': '원/톤',
                'region': price_item.get('location', ''),
                'date': price_item.get('date', ''),
                'price': price_item.get('cost')
            })
        
        return transformed_items


def create_data_processor(site_type: str, target_date_range: Optional[Tuple[str, str]] = None) -> BaseDataProcessor:
    """사이트 타입에 따른 데이터 처리기 생성"""
    processors = {
        'kpi': lambda range: KpiDataProcessor(range),
        'material': lambda range: MaterialDataProcessor(range),
    }
    
    processor_class = processors.get(site_type)
    if not processor_class:
        raise ValueError(f"지원하지 않는 사이트 타입: {site_type}")
    
    return processor_class(target_date_range)<|MERGE_RESOLUTION|>--- conflicted
+++ resolved
@@ -9,12 +9,10 @@
 from dotenv import load_dotenv
 from supabase import create_client, Client
 from urllib.parse import urlparse
-<<<<<<< HEAD
 import redis
 from redis.exceptions import TimeoutError
 import hashlib
 import sys
-=======
 from unit_validation import UnitValidator
 from api_monitor import create_monitored_supabase_client
 
@@ -37,8 +35,6 @@
 )
 supabase = api_monitor.client
 
->>>>>>> 38a9727c
-
 def log(message: str, level: str = "INFO"):
     """실행 과정 로그를 출력하는 함수
     
@@ -46,7 +42,7 @@
         message: 로그 메시지
         level: 로그 레벨 (INFO, SUCCESS, ERROR, SUMMARY)
     """
-<<<<<<< HEAD
+
     logger = logging.getLogger("kpi_crawler")
     if not logger.handlers:
         logger.setLevel(logging.DEBUG)
@@ -65,9 +61,7 @@
         console_handler.setFormatter(formatter)
         logger.addHandler(console_handler)
 
-=======
     # 로그 레벨별 출력 제어
->>>>>>> 38a9727c
     if level == "SUMMARY":
         print(f"[{datetime.now().strftime('%H:%M:%S')}] ✓ {message}")
     elif level == "ERROR":
@@ -400,9 +394,9 @@
     
     def save_to_cache(self, major_category: str, year: int, month: int, data: List[Dict]):
         """
-<<<<<<< HEAD
-        데이터를 Redis 캐시에 저장
-        """
+        데이터를 캐시에 저장 (현재는 비활성화)
+        """
+
         if not _redis_client:
             log("Redis 클라이언트가 없어 캐시 저장을 건너뜁니다", "WARNING")
             return False
@@ -453,12 +447,28 @@
     def clear_cache(self, major_category: str = None):
         """
         Redis 캐시를 삭제 (특정 카테고리 또는 전체)
-=======
-        데이터를 캐시에 저장 (현재는 비활성화)
->>>>>>> 38a9727c
-        """
-        # Redis 캐시 사용을 중단하고 프론트엔드에서 사용하도록 변경
-        return True
+        """
+        if not _redis_client:
+            return False
+            
+        try:
+            if major_category:
+                pattern = f"kpi_data:{major_category}:*"
+            else:
+                pattern = "kpi_data:*"
+                
+            keys = _redis_client.keys(pattern)
+            if keys:
+                _redis_client.delete(*keys)
+                log(f"✅ Redis 캐시 삭제 완료: {len(keys)}개 키", "SUCCESS")
+            else:
+                log("삭제할 캐시가 없습니다", "INFO")
+            return True
+            
+        except Exception as e:
+            log(f"Redis 캐시 삭제 실패: {e}", "ERROR")
+            return False
+
     
     def filter_new_data_only(self, df: pd.DataFrame, table_name: str = 'kpi_price_data') -> pd.DataFrame:
         """
@@ -941,7 +951,7 @@
 
 class KpiDataProcessor(BaseDataProcessor):
     """한국물가정보(KPI) 사이트 전용 데이터 처리기"""
-<<<<<<< HEAD
+
 
     def __init__(self, target_date_range: Optional[Tuple[str, str]] = None):
         super().__init__()
@@ -959,9 +969,7 @@
         '가⑤격', '가⑥격', '가⑦격', '가⑧격', '가⑨격', '가⑩격', '가격1', '가격2', '가격3', '가격4'
     ]
 
-=======
-    
->>>>>>> 38a9727c
+
     def _normalize_region_name(self, region_name: str) -> str:
         """지역명을 정규화하고 빈 값이나 None을 처리"""
         # None이나 빈 문자열 처리
@@ -1137,7 +1145,7 @@
                 # 크롤링된 실제 단위 정보 사용 (하드코딩된 '원/톤' 대신)
                 actual_unit = raw_data.get('unit', '원/톤')
                 
-<<<<<<< HEAD
+
                 # region과 item_type 처리 로직
                 current_region_header = spec_data['region']
                 if current_region_header in self.GENERIC_PRICE_HEADERS:
@@ -1155,8 +1163,7 @@
                         final_region = self._normalize_region_name(current_region_header)
                         final_specification = f"{enhanced_spec} - {current_item_type}" if current_item_type and current_item_type != '기타' else enhanced_spec
 
-=======
->>>>>>> 38a9727c
+
                 transformed_items.append({
                     'major_category': raw_data['major_category_name'],
                     'middle_category': raw_data['middle_category_name'],
