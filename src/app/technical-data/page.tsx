--- conflicted
+++ resolved
@@ -28,17 +28,10 @@
 
 import Image from 'next/image';
 
-<<<<<<< HEAD
 
 import dynamic from 'next/dynamic';
 const Jodit = dynamic(() => import('jodit-react').then(mod => mod.default), { ssr: false });
 
-=======
-import '/public/jodit-plugins/debug/debug.min.css';
-import '/public/jodit-plugins/speech-recognize/speech-recognize.min.css';
-
-const Jodit = dynamic(() => import('jodit-react'), { ssr: false });
->>>>>>> 38a9727c
 import { koLang } from './jodit-ko';
 import { createClient } from '@supabase/supabase-js';
 
@@ -198,11 +191,7 @@
         setIsLoading(true);
         // API 라우트에서 캐싱된 기술 자료 목록을 가져옵니다.
         const response = await fetch('/api/technical-articles', {
-<<<<<<< HEAD
           // 브라우저 캐시 활용 (서버 캐시와 병행)
-=======
-          // 항상 최신 데이터를 가져오도록 캐시 비활성화
->>>>>>> 38a9727c
           cache: 'no-store',
         });
         if (!response.ok) {
