--- conflicted
+++ resolved
@@ -142,10 +142,10 @@
   return new Intl.NumberFormat('ko-KR').format(value);
 };
 
-// 단위 정보를 포함한 툴팁 포맷팅 함수 - 소수점 첫째자리까지 표시
+// 단위 정보를 포함한 툌팁 포맷팅 함수 - 소수점 첫째자리까지 표시
 const formatTooltipValue = (value: number, unit?: string): string => {
-  const formattedValue = value.toFixed(1).replace(/\.0$/, '');
-  return `${formattedValue.replace(/(\d)(?=(\d{3})+(?!\d))/g, '$1,')}${unit ? ` ${unit}` : ''}`;
+  const formattedValue = value.toFixed(1);
+  return `${formattedValue.replace(/(\d)(?=(\d{3})+(?!\d))/g, '$1,')}원${unit ? `/${unit}` : ''}`;
 };
 
 // 자재별 가격 범위 분석 함수
@@ -357,14 +357,14 @@
   // 데이터 범위에 여유 공간 추가 (상하 10% 패딩)
   const range = max - min;
   const padding = range * 0.1; // 10% 패딩
-  const paddedMin = min - padding;
+  const paddedMin = Math.max(0, min - padding); // 최소값이 0보다 작아지지 않도록 제한
   const paddedMax = max + padding;
 
   // 적절한 눈금 간격 계산 (패딩된 범위 기준)
   const tickInterval = calculateTickInterval(paddedMin, paddedMax, 5);
   
   // 도메인 범위를 눈금에 맞춰 조정
-  const domainMin = Math.floor(paddedMin / tickInterval) * tickInterval;
+  const domainMin = Math.max(0, Math.floor(paddedMin / tickInterval) * tickInterval); // 최소값이 0보다 작아지지 않도록 제한
   const domainMax = Math.ceil(paddedMax / tickInterval) * tickInterval;
   
   // 눈금 배열 생성
@@ -376,7 +376,7 @@
   // 최소 3개, 최대 7개의 눈금 보장
   if (ticks.length < 3) {
     const additionalTicks = Math.ceil((3 - ticks.length) / 2);
-    const newMin = domainMin - (additionalTicks * tickInterval);
+    const newMin = Math.max(0, domainMin - (additionalTicks * tickInterval)); // 최소값이 0보다 작아지지 않도록 제한
     const newMax = domainMax + (additionalTicks * tickInterval);
     
     ticks.length = 0;
@@ -432,6 +432,7 @@
       p_middle_categories: null,
       p_sub_categories: null,
       p_specifications: materials,
+      p_spec_names: null,
     });
 
     const { data, error } = await Promise.race([rpcPromise, timeoutPromise]) as any;
@@ -485,7 +486,7 @@
   // 조회 결과를 캐시에 저장 - try-catch 블록 내부로 이동했으므로 이 부분은 제거
 };
 
-// [수정] 차트 데이터 변환 함수 - RPC 응답 구조 처리 및 배열 타입 보장
+// [수정] 차트 데이터 변환 함수 - RPC 응답 구조 처리 및 배열 타입 보장, ton→kg 변환 포함
 const transformDataForChart = (data: any[], visibleMaterials: string[]) => {
   if (!data || !Array.isArray(data) || data.length === 0) return [];
 
@@ -500,7 +501,9 @@
     // 가격 데이터 처리 (숫자로 변환)
     const numericPrice = typeof price === 'number' ? price : parseFloat(price);
     if (!isNaN(numericPrice)) {
-      acc[date][specification] = numericPrice;
+      // ton 단위인 경우 kg으로 변환 (가격을 1/1000로 변환)
+      const convertedPrice = unit === 'ton' ? numericPrice / 1000 : numericPrice;
+      acc[date][specification] = convertedPrice;
     }
     return acc;
   }, {});
@@ -532,8 +535,8 @@
 
 // Y축 가격 포맷팅 함수 - 소수점 첫째자리까지 표시
 const formatYAxisPrice = (value: number) => {
-  // 소수점 첫째 자리까지 표시하고, .0으로 끝나면 정수로 표시
-  const formattedValue = value.toFixed(1).replace(/\.0$/, '');
+  // 소수점 첫째 자리까지 표시
+  const formattedValue = value.toFixed(1);
   return `${formattedValue.replace(/(\d)(?=(\d{3})+(?!\d))/g, '$1,')}원`;
 };
 
@@ -625,22 +628,19 @@
   
   // 단위 정보 추출 및 변환 처리
   const unitInfo = useMemo(() => {
-    if (!rawData || rawData.length === 0) return { displayUnit: 'ton', unitMap: new Map() };
+    if (!rawData || rawData.length === 0) return { displayUnit: 'kg', unitMap: new Map() };
     
     // 각 자재별 단위 정보를 맵으로 저장
     const unitMap = new Map();
-<<<<<<< HEAD
     rawData.forEach((item: { unit?: string; specification: string }) => {
-=======
-    rawData.forEach((item: any) => {
->>>>>>> d3ccb766
-      const originalUnit = item.unit || 'ton';
+      const originalUnit = item.unit || 'kg';
+      // ton 단위는 가격 변환 후 kg으로 표시, 다른 단위는 원래 단위 유지
       const displayUnit = originalUnit === 'ton' ? 'kg' : originalUnit;
       unitMap.set(item.specification, displayUnit);
     });
     
     // 대표 단위 (첫 번째 데이터의 단위)
-    const firstUnit = rawData[0].unit || 'ton';
+    const firstUnit = rawData[0].unit || 'kg';
     const displayUnit = firstUnit === 'ton' ? 'kg' : firstUnit;
     
     return { displayUnit, unitMap };
@@ -662,7 +662,7 @@
 
   return (
     <Card className="border border-gray-200 shadow-sm hover:shadow-md transition-shadow duration-200">
-      <CardHeader className="bg-gradient-to-r from-gray-50 to-white border-b border-gray-100">
+      <CardHeader className="p-3 bg-gradient-to-r from-gray-50 to-white border-b border-gray-100">
         <CardTitle className="text-xl font-bold text-gray-900 flex items-center justify-between">
           <div className="flex items-center gap-3">
             <div className="w-1 h-6 bg-gradient-to-b from-blue-500 to-purple-600 rounded-full"></div>
@@ -674,8 +674,8 @@
             )}
           </div>
           <div className="flex items-center gap-3">
-            <Select value={interval} onValueChange={(value: any) => setInterval(value)}>
-              <SelectTrigger className="w-28 h-9 border-gray-300 hover:border-gray-400 transition-colors">
+            <Select onValueChange={setInterval} value={interval}>
+              <SelectTrigger className="w-24 h-8 text-sm font-normal">
                 <SelectValue placeholder="기간" />
               </SelectTrigger>
               <SelectContent>
@@ -684,8 +684,8 @@
                 <SelectItem value="yearly">연간</SelectItem>
               </SelectContent>
             </Select>
-            <Input type="date" value={startDate} onChange={(e) => setDateRange(e.target.value, endDate)} className="w-40 h-9 border-gray-300 hover:border-gray-400 transition-colors" />
-            <Input type="date" value={endDate} onChange={(e) => setDateRange(startDate, e.target.value)} className="w-40 h-9 border-gray-300 hover:border-gray-400 transition-colors" />
+            <Input type="date" value={startDate} onChange={(e) => setDateRange(e.target.value, endDate)} className="w-32 h-8 text-sm font-normal border-gray-300 hover:border-gray-400 transition-colors" />
+            <Input type="date" value={endDate} onChange={(e) => setDateRange(startDate, e.target.value)} className="w-32 h-8 text-sm font-normal border-gray-300 hover:border-gray-400 transition-colors" />
           </div>
         </CardTitle>
       </CardHeader>
@@ -743,9 +743,8 @@
                     contentStyle={{ backgroundColor: 'white', border: '1px solid #e5e7eb', borderRadius: '8px', boxShadow: '0 4px 6px -1px rgba(0, 0, 0, 0.1)', fontSize: '14px', fontWeight: 500 }}
                     labelStyle={{ color: '#374151', fontWeight: 600 }}
                     formatter={(value: number, name: string) => {
-                      const formattedPrice = new Intl.NumberFormat('ko-KR').format(value);
                       const materialUnit = unitInfo.unitMap.get(name) || 'kg';
-                      return [`${formattedPrice}원/${materialUnit}`, shortenMaterialName(name, visibleMaterials)];
+                      return [formatTooltipValue(value, materialUnit), shortenMaterialName(name)];
                     }}
                     labelFormatter={(label) => `기간: ${label}`}
                   />
