--- conflicted
+++ resolved
@@ -38,41 +38,8 @@
       - name: Install Playwright and its dependencies
         run: playwright install --with-deps
 
-<<<<<<< HEAD
       - name: Run KPI Crawler
         run: python ./crawler/sites/kpi_crawler.py --major="${{ matrix.category }}" --start-year=2020 --start-month=1
-=======
-      - uses: supabase/setup-cli@v1
-        with:
-          version: latest
-
-      - name: Link Supabase Project
-        run: supabase link --project-ref ${{ secrets.SUPABASE_PROJECT_REF }}
-        env:
-          SUPABASE_ACCESS_TOKEN: ${{ secrets.SUPABASE_ACCESS_TOKEN }}
-
-      - name: Apply Supabase Migrations
-        run: |
-          set -e
-          supabase db push
-        env:
-          SUPABASE_ACCESS_TOKEN: ${{ secrets.SUPABASE_ACCESS_TOKEN }}
-          SUPABASE_PROJECT_REF: ${{ secrets.SUPABASE_PROJECT_REF }}
-          SUPABASE_URL: ${{ secrets.SUPABASE_URL }}
-          SUPABASE_ANON_KEY: ${{ secrets.SUPABASE_ANON_KEY }}
-          SUPABASE_SERVICE_ROLE_KEY: ${{ secrets.SUPABASE_SERVICE_ROLE_KEY }}
-
-      - name: Debug Environment Variables
-        run: |
-          echo "🔍 KPI_USERNAME=$KPI_USERNAME"
-          echo "🔍 SUPABASE_URL=$SUPABASE_URL"
-          echo "🔍 NEXT_PUBLIC_SUPABASE_URL=$NEXT_PUBLIC_SUPABASE_URL"
-          echo "🔍 SUPABASE_SERVICE_ROLE_KEY length: ${#SUPABASE_SERVICE_ROLE_KEY}"
-          echo "🔍 UPSTASH_REDIS_REST_URL=$UPSTASH_REDIS_REST_URL"  
-          echo "🔍 UPSTASH_REDIS_REST_TOKEN length: ${#UPSTASH_REDIS_REST_TOKEN}"
-
-      - name: Run Crawler for ${{ matrix.category }}
->>>>>>> 82cd1b90
         env:
           SUPABASE_URL: ${{ secrets.SUPABASE_URL }}
           SUPABASE_SERVICE_ROLE_KEY: ${{ secrets.SUPABASE_SERVICE_ROLE_KEY }}
@@ -80,21 +47,8 @@
           KPI_PASSWORD: ${{ secrets.KPI_PASSWORD }}
           NEXT_PUBLIC_SUPABASE_URL: ${{ secrets.NEXT_PUBLIC_SUPABASE_URL }}
           NEXT_PUBLIC_SUPABASE_ANON_KEY: ${{ secrets.NEXT_PUBLIC_SUPABASE_ANON_KEY }}
-<<<<<<< HEAD
-=======
-          SUPABASE_SERVICE_ROLE_KEY: ${{ secrets.SUPABASE_SERVICE_ROLE_KEY }}
-          SUPABASE_ANON_KEY: ${{ secrets.SUPABASE_ANON_KEY }}
-          SUPABASE_URL: ${{ secrets.SUPABASE_URL }}
->>>>>>> 82cd1b90
           REDIS_URL: ${{ secrets.REDIS_URL }}
           REDIS_TOKEN: ${{ secrets.REDIS_TOKEN }}
           UPSTASH_REDIS_REST_URL: ${{ secrets.UPSTASH_REDIS_REST_URL }}
           UPSTASH_REDIS_REST_TOKEN: ${{ secrets.UPSTASH_REDIS_REST_TOKEN }}
-<<<<<<< HEAD
-=======
-          # ★★★ 아래 한 줄을 추가합니다 ★★★
-          FRONTEND_URL: https://materialinfo.vercel.app
-        run: python ./crawler/sites/kpi_crawler.py --major="${{ matrix.category }}" --start-year=2020 --start-month=1
-        env:
->>>>>>> 82cd1b90
           FRONTEND_URL: https://materialinfo.vercel.app